--- conflicted
+++ resolved
@@ -71,7 +71,6 @@
 ```
 
 ## How to cite Starfysh
-<<<<<<< HEAD
 Please cite [Starfysh paper published in Nature Biotechnology](https://www.nature.com/articles/s41587-024-02173-8#citeas): 
 ```
 He, S., Jin, Y., Nazaret, A. et al.
@@ -79,9 +78,6 @@
 Nat Biotechnol (2024).
 https://doi.org/10.1038/s41587-024-02173-8
 ```
-=======
-Please cite our paper https://www.nature.com/articles/s41587-024-02173-8
->>>>>>> cb3a7fb4
 
 ### BibTex
 ```
@@ -97,13 +93,6 @@
   month = mar 
 }
 ```
-<<<<<<< HEAD
-=======
-### Chicago
-```
-He, S., Jin, Y., Nazaret, A. et al. Starfysh integrates spatial transcriptomic and histologic data to reveal heterogeneous tumor–immune hubs. Nat Biotechnol (2024). https://doi.org/10.1038/s41587-024-02173-8
-```
->>>>>>> cb3a7fb4
 
 If you have questions, please contact the authors:
 
