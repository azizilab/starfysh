--- conflicted
+++ resolved
@@ -360,30 +360,16 @@
 
 
 def run_starfysh(
-<<<<<<< HEAD
     visium_args,
     n_repeats=3,
     lr=1e-3,
     epochs=100,
     batch_size=32,
-    alpha_mul=20,
+    alpha_mul=50,
     poe=False,
     device=torch.device('cpu'),
+    seed=0,
     verbose=True
-=======
-        visium_args,
-        test_prior = 0.2,
-        n_repeats=3,
-        lr=1e-3,
-        epochs=100,
-        batch_size=32,
-        alpha_mul=50,
-        reg_nonanchors=True,  # DEBUG: whether to regularize for non-anchors
-        poe=False,
-        device=torch.device('cpu'),
-        verbose=True,
-        seed=0,
->>>>>>> af41d848
 ):
     """
     Wrapper to run starfysh deconvolution.
@@ -456,13 +442,6 @@
                 gene_sig=sig_mean_norm,
                 win_loglib=win_loglib,
                 alpha_mul=alpha_mul,
-<<<<<<< HEAD
-=======
-                batch_size=batch_size,
-                reg_nonanchors=reg_nonanchors,
-                test_prior=test_prior,
-                seed=seed,
->>>>>>> af41d848
             )
 
         model = model.to(device)
