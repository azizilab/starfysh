from __future__ import print_function

import numpy as np
import pandas as pd
import os
import random

os.environ['CUDA_LAUNCH_BLOCKING'] = "1"
import torch
import torch.nn as nn
import torch.nn.functional as F

from torchvision import transforms
from torchvision.utils import make_grid
from torch.distributions import constraints, Distribution, Normal, Gamma, Poisson, Dirichlet
from torch.distributions import kl_divergence as kl

# Module import
from starfysh import LOGGER

os.environ['CUDA_LAUNCH_BLOCKING'] = "1"
random.seed(0)
torch.manual_seed(0)
np.random.seed(0)


# TODO:
#  inherit `AVAE` (expr model) w/ `AVAE_PoE` (expr + histology model), update latest PoE model
class AVAE(nn.Module):
    """ 
    Model design
        p(x|z)=f(z)
        p(z|x)~N(0,1)
        q(z|x)~g(x)
    """
    
    def __init__(
        self,
        adata,
        gene_sig,
        win_loglib,
        alpha_mul=50,
<<<<<<< HEAD
        batch_size=32,

        # DEBUG: whether to regularize non-anchors?
        reg_nonanchors=True,
        test_prior = 0.2,
=======
>>>>>>> 078aede2
        device=torch.device('cuda' if torch.cuda.is_available() else 'cpu')
    ) -> None:
        """
        Auxiliary Variational AutoEncoder (AVAE) - Core model for
        spatial deconvolution without H&E image integration

        Paramters
        ---------
        adata : sc.AnnData
            ST raw expression count (dim: [S, G])

        gene_sig : pd.DataFrame
            Normalized avg. signature expressions for each annotated cell type

        win_loglib : float
            Log-library size smoothed with neighboring spots

        alpha_mul : float (default=1e3)
            Multiplier of Dirichlet concentration parameter to control
            signature prior's confidence
        """
        super().__init__()
        self.win_loglib=torch.Tensor(win_loglib)

        self.c_in = adata.shape[1]  # c_in : Num. input features (# input genes)
        self.c_bn = 10  # c_bn : latent number, numbers of bottle-necks
        self.c_hidden = 256
        self.c_kn = gene_sig.shape[1]
        self.eps = 1e-5  # for r.v. w/ numerical constraints
        self.device = device
        
        self.alpha = torch.ones(self.c_kn)*alpha_mul
        self.alpha = self.alpha.to(device)

        # DEBUG: set up non-informative, sparse Dirichlet prior for non-anchors
        # test whether to regularize non-anchors
        self.reg_na = reg_nonanchors
        self.pc_na = torch.ones(batch_size, self.c_kn) * test_prior # test_prior = 0.2
        self.pc_na = self.pc_na.to(device)
        
        self.qs_logm = torch.nn.Parameter(torch.zeros(self.c_kn, self.c_bn), requires_grad=True)
        self.qu_m = torch.nn.Parameter(torch.randn(self.c_kn, self.c_bn), requires_grad=True)
        self.qu_logv = torch.nn.Parameter(torch.zeros(self.c_kn, self.c_bn), requires_grad=True)

        self.c_enc = nn.Sequential(
                                nn.Linear(self.c_in, self.c_hidden, bias=True),
                                nn.BatchNorm1d(self.c_hidden, momentum=0.01,eps=0.001),
                                nn.ReLU()
        )
        
        self.c_enc_m = nn.Sequential(
                                nn.Linear(self.c_hidden, self.c_kn, bias=True),
                                nn.BatchNorm1d(self.c_kn, momentum=0.01,eps=0.001),
                                nn.Softmax(dim=-1)
        )
        
        self.l_enc = nn.Sequential(
                                nn.Linear(self.c_in, self.c_hidden, bias=True),
                                nn.BatchNorm1d(self.c_hidden, momentum=0.01,eps=0.001),
                                nn.ReLU(),
                                #nn.Linear(self.c_hidden, 1, bias=True),
                                #nn.ReLU(),
        )
        
        self.l_enc_m = nn.Linear(self.c_hidden, 1)
        self.l_enc_logv = nn.Linear(self.c_hidden, 1)
        
        # neural network f1 to get the z, p(z|x), f1(x,\phi_1)=[z_m,torch.exp(z_logv)]
        self.z_enc = nn.Sequential(
                                #nn.Linear(self.c_in+self.c_kn, self.c_hidden, bias=True),
                                nn.Linear(self.c_in, self.c_hidden, bias=True),
                                nn.BatchNorm1d(self.c_hidden, momentum=0.01,eps=0.001),
                                nn.ReLU(),
        )
        
        self.z_enc_m = nn.Linear(self.c_hidden, self.c_bn *  self.c_kn)
        self.z_enc_logv = nn.Linear(self.c_hidden, self.c_bn * self.c_kn)
        
        # gene dispersion
        self._px_r = torch.nn.Parameter(torch.randn(self.c_in),requires_grad=True)

        # neural network g to get the x_m and x_v, p(x|z), g(z,\phi_3)=[x_m,x_v]
        self.px_hidden_decoder = nn.Sequential(
                                nn.Linear(self.c_bn, self.c_hidden, bias=True),
                                nn.ReLU(),         
        )
        self.px_scale_decoder = nn.Sequential(
                              nn.Linear(self.c_hidden,self.c_in),
                              nn.Softmax(dim=-1)
        )

    def reparameterize(self, mu, log_var):
        """
        :param mu: mean from the encoder's latent space
        :param log_var: log variance from the encoder's latent space
        """
        std = torch.exp(0.5*log_var)  # standard deviation
        eps = torch.randn_like(std)  # `randn_like` as we need the same size
        sample = mu + (eps * std)  # sampling
        return sample
    
    def inference(self, x):
        x_n = torch.log1p(x)
        hidden = self.l_enc(x_n)
        ql_m = self.l_enc_m(hidden)
        ql_logv = self.l_enc_logv(hidden)
        ql = self.reparameterize(ql_m, ql_logv)

        x_n = torch.log1p(x)
        hidden = self.c_enc(x_n)
        qc_m = self.c_enc_m(hidden)
        qc = Dirichlet(qc_m * self.alpha + self.eps).rsample()[:,:,None]
        hidden = self.z_enc(x_n)

        qz_m_ct = self.z_enc_m(hidden).reshape([x_n.shape[0],self.c_kn,self.c_bn])
        qz_m_ct = (qc * qz_m_ct)
        qz_m = qz_m_ct.sum(axis=1)

        qz_logv_ct = self.z_enc_logv(hidden).reshape([x_n.shape[0],self.c_kn,self.c_bn])
        qz_logv_ct = (qc * qz_logv_ct)
        qz_logv = qz_logv_ct.sum(axis=1)
        qz = self.reparameterize(qz_m, qz_logv)

        qu_m = self.qu_m
        qu_logv = self.qu_logv
        qu = self.reparameterize(qu_m, qu_logv)

        return dict(
                    qc_m = qc_m,
                    qc=qc,
                    qz_m=qz_m,
                    qz_m_ct=qz_m_ct,
                    qz_logv = qz_logv,
                    qz_logv_ct = qz_logv_ct,
                    qz=qz,
                    ql_m=ql_m,
                    ql_logv=ql_logv,
                    ql=ql,
                    qu_m=qu_m,
                    qu_logv=qu_logv,
                    qu=qu,
                    qs_logm=self.qs_logm,
                   )
    
    def generative(
        self,
        inference_outputs,
        xs_k,
        anchor_idx
    ):
        
        qz = inference_outputs['qz']
        ql = inference_outputs['ql']

        hidden = self.px_hidden_decoder(qz)
        px_scale = self.px_scale_decoder(hidden)
        self.px_rate = torch.exp(ql) * px_scale + self.eps
        pc_p = xs_k + self.eps

        return dict(
            px_rate=self.px_rate,
            px_r=self.px_r,
            pc_p=pc_p,
            xs_k=xs_k,
        )
    
    def get_loss(
        self,
        generative_outputs,
        inference_outputs,
        x,
        x_peri,
        library,
        device
    ):
    
        qc = inference_outputs["qc"]
        qc_m = inference_outputs["qc_m"]

        qs_logm = self.qs_logm
        qu = inference_outputs["qu"]
        qu_m = inference_outputs["qu_m"]
        qu_logv = inference_outputs["qu_logv"]

        qz_m = inference_outputs["qz_m"]
        qz_logv = inference_outputs["qz_logv"]

        ql_m = inference_outputs["ql_m"]
        ql_logv = inference_outputs['ql_logv']
        ql = inference_outputs['ql']
        
        px_rate = generative_outputs["px_rate"]
        px_r = generative_outputs["px_r"]
        pc_p = generative_outputs["pc_p"]


        # Regularization terms
        pu_m = torch.zeros_like(qu_m)
        pu_std = torch.ones_like(qu_logv) * 10
        kl_divergence_u = kl(
            Normal(qu_m, torch.exp(qu_logv / 2)),
            Normal(pu_m, pu_std)
        ).sum(dim=1).mean()

        mean_pz = (qu.unsqueeze(0) * qc).sum(axis=1)
        std_pz = (torch.exp(qs_logm / 2).unsqueeze(0) * qc).sum(axis=1)
        kl_divergence_z = kl(
            Normal(qz_m, torch.exp(qz_logv / 2)),
            Normal(mean_pz, std_pz)
        ).sum(dim=1).mean()

        kl_divergence_n = kl(
            Normal(ql_m, torch.exp(ql_logv / 2)),
            Normal(library, torch.ones_like(ql))
        ).sum(dim=1).mean()

        # DEBUG: test what if we set uninformative but sparse uniform Dirichlet for non-anchors
        kl_divergence_c = torch.tensor([0.0]).to(self.device)
        anchor_indices = x_peri[:, 0] == 1
        na_indices = x_peri[:, 0] == 0
        if anchor_indices.sum() > 0:
            kl_divergence_c += kl(
                Dirichlet(qc_m[anchor_indices] * self.alpha),
                Dirichlet(pc_p[anchor_indices] * self.alpha)
            ).mean()
        if na_indices.sum() > 0 and self.reg_na:
            pc_na = self.pc_na[:na_indices.shape[0]]  # edge condition: last batch w/ shape < batch-size
            kl_divergence_c += kl(
                Dirichlet(qc_m[na_indices] * self.alpha),
                Dirichlet(pc_na[na_indices])
            ).mean()


        # Reconstruction term
        reconst_loss = -NegBinom(px_rate, torch.exp(px_r)).log_prob(x).sum(-1).mean()
        
        reconst_loss = reconst_loss.to(device)
        kl_divergence_u = kl_divergence_u.to(device)
        kl_divergence_z = kl_divergence_z.to(device)
        kl_divergence_c = kl_divergence_c.to(device)
        kl_divergence_n = kl_divergence_n.to(device)
        loss = reconst_loss + kl_divergence_u + kl_divergence_z + kl_divergence_c + kl_divergence_n 

        return (loss,
                reconst_loss,
                kl_divergence_u,
                kl_divergence_z,
                kl_divergence_c,
                kl_divergence_n
               )
    
    @property
    def px_r(self):
        return F.softplus(self._px_r) + self.eps


class AVAE_PoE(nn.Module):
    """ 
    Model design:
        p(x|z)=f(z)
        p(z|x)~N(0,1)
        q(z|x)~g(x)
    """

    def __init__(
        self,
        adata,
        gene_sig,
        patch_r,
        win_loglib,
        alpha_mul=50,
        batch_size=32,
        reg_nonanchors=True,
        device=torch.device('cuda' if torch.cuda.is_available() else 'cpu')
    ) -> None:
        """
        Auxiliary Variational AutoEncoder (AVAE) with Joint H&E inference
        - Core model for spatial deconvolution w/ H&E image integration

        Paramters
        ---------
        adata : sc.AnnData
            ST raw expression count (dim: [S, G])

        gene_sig : pd.DataFrame
            Signature gene sets for each annotated cell type

        patch_r : int
            Mini-patch size sampled around each spot from raw H&E image

        win_loglib : float
            Log-library size smoothed with neighboring spots

        alpha_mul : float (default=1e3)
            Multiplier of Dirichlet concentration parameter to control
            signature prior's confidence

        """
        super(AVAE_PoE, self).__init__()

        self.win_loglib = torch.Tensor(win_loglib)

        self.c_in = adata.shape[1]  # c_in : Num. input features (# input genes)
        self.c_bn = 10  # c_bn : latent number, numbers of bottle neck
        self.c_hidden = 256
        self.patch_r = patch_r
        self.c_kn = gene_sig.shape[1]
        self.eps = 1e-5  # for r.v. w/ numerical constraints
        self.alpha = torch.ones(self.c_kn) * alpha_mul
        self.alpha = self.alpha.to(device)
        
        
        self.reg_na = reg_nonanchors
        self.pc_na = torch.ones(batch_size, self.c_kn) * 0.1
        self.pc_na = self.pc_na.to(device)
        
        self.qs_logm = torch.nn.Parameter(torch.zeros(self.c_kn, self.c_bn), requires_grad=True)
        
        self.qu_m = torch.nn.Parameter(torch.randn(self.c_kn, self.c_bn), requires_grad=True)
        
        self.qu_logv = torch.nn.Parameter(torch.zeros(self.c_kn, self.c_bn), requires_grad=True)


        self.c_enc = nn.Sequential(
            nn.Linear(self.c_in, self.c_hidden, bias=True),
            nn.BatchNorm1d(self.c_hidden, momentum=0.01, eps=0.001),
            nn.ReLU()
        )

        self.c_enc_m = nn.Sequential(
            nn.Linear(self.c_hidden, self.c_kn, bias=True),
            nn.BatchNorm1d(self.c_kn, momentum=0.01, eps=0.001),
            nn.Softmax(dim=-1)
        )
        self.l_enc = nn.Sequential(
            nn.Linear(self.c_in, self.c_hidden, bias=True),
            nn.BatchNorm1d(self.c_hidden, momentum=0.01, eps=0.001),
            nn.ReLU(),
        )

        self.l_enc_m = nn.Linear(self.c_hidden, 1)
        self.l_enc_logv = nn.Linear(self.c_hidden, 1)

        # neural network f1 to get the z, p(z|x), f1(x,\phi_1)=[z_m,torch.exp(z_logv)]
        self.z_enc = nn.Sequential(
            nn.Linear(self.c_in, self.c_hidden, bias=True),
            nn.BatchNorm1d(self.c_hidden, momentum=0.01, eps=0.001),
            nn.ReLU(),
        )
        self.z_enc_m = nn.Linear(self.c_hidden, self.c_bn * self.c_kn)
        self.z_enc_logv = nn.Linear(self.c_hidden, self.c_bn * self.c_kn)

        # gene dispersion
        self.px_r = torch.nn.Parameter(torch.randn(self.c_in), requires_grad=True)

        # neural network g to get the x_m and x_v, p(x|z), g(z,\phi_3)=[x_m,x_v]
        self.px_hidden_decoder = nn.Sequential(
            nn.Linear(self.c_bn, self.c_hidden, bias=True),
            nn.ReLU(),
        )
        self.px_scale_decoder = nn.Sequential(
            nn.Linear(self.c_hidden, self.c_in),
            nn.Softmax(dim=-1)
        )

        self.px_r_poe = torch.nn.Parameter(torch.randn(self.c_in), requires_grad=True)

        self.img_l_enc = nn.Sequential(
            nn.Linear(self.patch_r * self.patch_r * 4 * 3, self.c_hidden, bias=True),
            nn.BatchNorm1d(self.c_hidden, momentum=0.01, eps=0.001),
            nn.ReLU(),
        )
        self.img_l_enc_m = nn.Linear(self.c_hidden, 1)
        self.img_l_enc_logv = nn.Linear(self.c_hidden, 1)

        self.img_c_enc = nn.Sequential(
            nn.Linear(self.patch_r * self.patch_r * 4 * 3, self.c_hidden, bias=True),  # flatten the images into 1D
            nn.BatchNorm1d(self.c_hidden, momentum=0.01, eps=0.001),
            nn.ReLU()
        )
        self.img_c_enc_m = nn.Sequential(
            nn.Linear(self.c_hidden, self.c_kn, bias=True),
            nn.BatchNorm1d(self.c_kn, momentum=0.01, eps=0.001),
            nn.Softmax(dim=-1)
        )

        self.imgVAE_z_enc = nn.Sequential(
            nn.Linear(self.patch_r * self.patch_r * 4 * 3, self.c_hidden, bias=True),
            nn.BatchNorm1d(self.c_hidden, momentum=0.01, eps=0.001),
            nn.ReLU(),
        )

        self.imgVAE_mu = nn.Linear(self.c_hidden, self.c_bn * self.c_kn)
        self.imgVAE_logvar = nn.Linear(self.c_hidden, self.c_bn * self.c_kn)

        self.imgVAE_z_fc = nn.Linear(self.c_bn, self.c_hidden)

        self.imgVAE_dec = nn.Sequential(nn.Linear(self.c_hidden, self.patch_r * self.patch_r * 4 * 3, bias=True),
                                        nn.BatchNorm1d(self.patch_r * self.patch_r * 4 * 3, momentum=0.01, eps=0.001),
                                        )

        # PoE
        #self.POE_z_fc = nn.Linear(self.c_bn, self.c_hidden)
        self.POE_z_fc = nn.Sequential(
            nn.Linear(self.c_bn, self.c_hidden, bias=True),
            nn.ReLU(),
        )

        self.POE_px_scale_decoder = nn.Sequential(
            nn.Linear(self.c_hidden, self.c_in),
            nn.ReLU()
        )

        self.POE_dec_img = nn.Sequential(
            nn.Linear(self.c_hidden, self.patch_r * self.patch_r * 4 * 3, bias=True),
            nn.BatchNorm1d(self.patch_r * self.patch_r * 4 * 3, momentum=0.01, eps=0.001),
            # nn.ReLU(),
        )
        
        self.img_qs_logm = torch.nn.Parameter(torch.zeros(self.c_kn, self.c_bn), requires_grad=True)
        
        self.img_qu_m = torch.nn.Parameter(torch.randn(self.c_kn, self.c_bn), requires_grad=True)
        
        self.img_qu_logv = torch.nn.Parameter(torch.zeros(self.c_kn, self.c_bn), requires_grad=True)

    def reparameterize(self, mu, log_var):
        """
        :param mu: mean from the encoder's latent space
        :param log_var: log variance from the encoder's latent space
        """
        std = torch.exp(0.5 * log_var)  # standard deviation
        eps = torch.randn_like(std)  # `randn_like` as we need the same size
        sample = mu + (eps * std)  # sampling
        return sample

    def inference(self, x):
        # TODO: Double-check gradient vanishing for qc_m, likely due to KL( q(c|x) || p(c) )
        # verify whether mul. w/ alpha for q(c|x)

        # l is inferred from logrithmized x
        x_n = torch.log1p(x)
        hidden = self.l_enc(x_n)
        ql_m = self.l_enc_m(hidden)
        ql_logv = self.l_enc_logv(hidden)
        ql = self.reparameterize(ql_m, ql_logv)

        x_n = torch.log1p(x)
        hidden = self.c_enc(x_n)
        qc_m = self.c_enc_m(hidden)
        qc = Dirichlet(self.alpha * qc_m + self.eps).rsample()[:, :, None]

        hidden = self.z_enc(x_n)
        
        
        qz_m_ct = self.z_enc_m(hidden).reshape([x_n.shape[0], self.c_kn, self.c_bn])
        qz_m_ct = qc * qz_m_ct
        qz_m = qz_m_ct.sum(axis=1)
        #qz_m = (qc * qz_m_ct).sum(axis=1)
        qz_logv_ct = self.z_enc_logv(hidden).reshape([x_n.shape[0], self.c_kn, self.c_bn])
        qz_logv_ct = (qc * qz_logv_ct)
        qz_logv = qz_logv_ct.sum(axis=1)
        qz = self.reparameterize(qz_m, qz_logv)
        #qz_logv = (qc * qz_logv_ct).sum(axis=1)
        
        qu_m = self.qu_m
        qu_logv = self.qu_logv
        qu = self.reparameterize(qu_m, qu_logv)

        #qz = self.reparameterize(qz_m, qz_logv)
        return dict(
            qc_m=qc_m,
            qc=qc,
            qz_m=qz_m,
            qz_m_ct=qz_m_ct,
            qz_logv=qz_logv,
            qz_logv_ct=qz_logv_ct,
            qz=qz,
            ql_m=ql_m,
            ql_logv=ql_logv,
            ql=ql,
            qu_m=qu_m,
            qu_logv=qu_logv,
            qu=qu,
            qs_logm=self.qs_logm,
            
        )

    def predict_imgVAE(self, x):
        # x = x * 255
        x = torch.log1p(x)

        hidden = self.img_l_enc(x)
        img_ql_m = self.img_l_enc_m(hidden)
        img_ql_logv = self.img_l_enc_logv(hidden)
        img_ql = self.reparameterize(img_ql_m, img_ql_logv)

        hidden = self.img_c_enc(x)
        img_qc_m = self.img_c_enc_m(hidden)
        img_qc = Dirichlet(self.alpha * img_qc_m + self.eps).rsample()[:, :, None]
        hidden = self.imgVAE_z_enc(x)
        
        
        img_qz_m_ct = self.imgVAE_mu(hidden).reshape([x.shape[0], self.c_kn, self.c_bn])
        # img_qz_m_ct = (img_qc * img_qz_m_ct)
        # img_qz_m = (img_qc * img_qz_m_ct).sum(axis=1)
        img_qz_m_ct = (img_qc * img_qz_m_ct)
        img_qz_m = img_qz_m_ct.sum(axis=1)

        img_qz_logv_ct = self.imgVAE_logvar(hidden).reshape([x.shape[0], self.c_kn, self.c_bn])
        # img_qz_logv_ct = (img_qc * img_qz_logv_ct)
        #img_qz_logv = (img_qc * img_qz_logv_ct).sum(axis=1)
        img_qz_logv_ct = (img_qc * img_qz_logv_ct)
        img_qz_logv = img_qz_logv_ct.sum(axis=1)
        img_qz = self.reparameterize(img_qz_m, img_qz_logv)

        #img_qz = self.reparameterize(img_qz_m, img_qz_logv)
        
        img_qu_m = self.img_qu_m
        img_qu_logv = self.img_qu_logv
        img_qu = self.reparameterize(img_qu_m, img_qu_logv)

        hidden = self.imgVAE_z_fc(img_qz)
        reconstruction = self.imgVAE_dec(hidden)

        return dict(reconstruction=reconstruction,
                    img_z_mu=img_qz_m,
                    img_z_logv=img_qz_logv,
                    img_qz_m_ct=img_qz_m_ct,
                    img_qz_logv_ct=img_qz_logv_ct,
                    img_qc=img_qc,
                    img_qc_m=img_qc_m,
                    img_ql_m=img_ql_m,
                    img_ql_logv=img_ql_logv,
                    img_ql=img_ql,
                    img_qu_m=img_qu_m,
                    img_qu_logv=img_qu_logv,
                    img_qu=img_qu,
                    img_qs_logm=self.img_qs_logm,
                    )

    def generative(
        self,
        inference_outputs,
        xs_k,
        img_path_outputs
    ):
        """
        xs_k : torch.Tensor
            Z-normed avg. gene exprs
        """
        qz = inference_outputs['qz']
        ql = inference_outputs['ql']
        ql_m = inference_outputs['ql_m']
        ql_logv = inference_outputs['ql_logv']
        img_ql = img_path_outputs['img_ql']
        img_ql_m = img_path_outputs['img_ql_m']
        img_ql_logv = img_path_outputs['img_ql_logv']

        hidden = self.px_hidden_decoder(qz)
        px_scale = self.px_scale_decoder(hidden)

        # TODO: summation in log space is valid for PoE, both `ql` & `img_ql` are on log space, add denominator: (prior var^-1 + inference var^-1)
        # TODO: Verify DENOMINATOR (reference from PoE paper): PoE page 4
        ql_j = ( ql_m/torch.exp(ql_logv) + img_ql_m/torch.exp(img_ql_logv) ) / ( 1/torch.exp(ql_logv) + 1/torch.exp(img_ql_logv) )
        
        self.px_rate = torch.exp(ql) * px_scale + self.eps
        
        pc_p = xs_k + self.eps#

        return dict(
            px_rate=self.px_rate,
            px_r=self.px_r,
            pc_p=pc_p,
            xs_k=xs_k,

            # DEBUG: save for numerical stability checks
            img_ql=img_ql,
            px_scale=px_scale,
        )

    def predictor_POE(
        self,
        inference_outputs,
        exp_path_outputs,
        img_path_outputs,
    ):

        mu_img = img_path_outputs['img_z_mu']
        logvar_img = img_path_outputs['img_z_logv']

        mu_exp = inference_outputs['qz_m']
        logvar_exp = inference_outputs['qz_logv']
        ql = inference_outputs['ql']

        batch, _ = mu_exp.shape

        var_poe = torch.div(1.,
                            1 +
                            torch.div(1., torch.exp(logvar_exp)) +
                            torch.div(1., torch.exp(logvar_img))
                            )

        mu_poe = var_poe * (0 +
                            mu_exp * torch.div(1., torch.exp(logvar_exp) + self.eps) +
                            mu_img * torch.div(1., torch.exp(logvar_img) + self.eps)
                            )

        z = self.reparameterize(mu_poe, torch.log(var_poe + 0.001))

        hidden = self.POE_z_fc(z)

        px_scale_rna = self.POE_px_scale_decoder(hidden)

        px_rate_poe = torch.exp(ql) * px_scale_rna
        px_r_poe = self.px_r_poe
        # reconstruction_rna_peri =  self.POE_dec_rna(torch.cat((x_peri,x_peri_sig),1))

        reconstruction_img = self.POE_dec_img(hidden)

        return dict(px_rate_poe=px_rate_poe,
                    px_r_poe=px_r_poe,
                    reconstruction_img=reconstruction_img,
                    mu_poe=mu_poe,
                    var_poe=torch.log(var_poe + 0.001)
                    )

    def get_loss(
        self,
        generative_outputs,
        inference_outputs,
        img_path_outputs,
        poe_path_outputs,
        x,
        x_peri,
        library,
        adata_img,
        device
    ):

        beta = 0.001
        alpha_c = 5

        qc_m = inference_outputs["qc_m"]
        qc = inference_outputs["qc"]
        
        qs_logm = self.qs_logm
        
        qu = inference_outputs["qu"]
        qu_m = inference_outputs["qu_m"]
        qu_logv = inference_outputs["qu_logv"]

        qz_m = inference_outputs["qz_m"]
        qz_logv = inference_outputs["qz_logv"]
        #qz = inference_outputs["qz"]

        ql_m = inference_outputs["ql_m"]
        ql_logv = inference_outputs['ql_logv']
        ql = inference_outputs['ql']

        px_rate = generative_outputs["px_rate"]
        px_r = generative_outputs["px_r"]
        pc_p = generative_outputs["pc_p"]

        px_rate_poe = poe_path_outputs['px_rate_poe']
        px_r_poe = poe_path_outputs['px_r_poe']
        recon_poe_img = poe_path_outputs['reconstruction_img']
        logvar_poe = poe_path_outputs['var_poe']
        mu_poe = poe_path_outputs['mu_poe']

        criterion = nn.MSELoss(reduction='sum')
        reconst_loss_poe_rna = -NegBinom(px_rate_poe, torch.exp(px_r_poe)).log_prob(x).sum(-1).mean()

        bce_loss_poe_img = criterion(recon_poe_img, adata_img)

        Loss_IBJ = (torch.sum(reconst_loss_poe_rna) + bce_loss_poe_img) + \
                   beta * (-0.5 * torch.sum(1 + logvar_poe - mu_poe.pow(2) - logvar_poe.exp()))
        
        kl_divergence_u = kl(
            Normal(qu_m, torch.exp(qu_logv / 2)),
            Normal(torch.zeros_like(qu_m), torch.ones_like(qu_m)*10)
        ).sum(dim=1).mean()
        
        
        mean_pz = (qu.unsqueeze(0) * qc).sum(axis=1)
        std_pz = (torch.exp(qs_logm / 2).unsqueeze(0) * qc).sum(axis=1)
        #mean = torch.zeros_like(qz_m)
        #scale = torch.ones_like(qz_logv)

        kl_divergence_z = kl(
            Normal(qz_m, torch.exp(qz_logv / 2)),
            Normal(mean_pz, std_pz)
        ).sum(dim=1).mean()

        # Note: here library is the smoothed, log-lib from observations
        kl_divergence_n = kl(
            Normal(ql_m, torch.exp(ql_logv / 2)),
            Normal(library, torch.ones_like(ql))
        ).sum(dim=1).mean()

        # Only calc. kl divergence for `c` on anchor spots
        
        kl_divergence_c = torch.tensor([0.0]).to(device)
        anchor_indices = x_peri[:, 0] == 1
        na_indices = x_peri[:, 0] == 0
        if anchor_indices.sum() > 0:
            kl_divergence_c += kl(
                Dirichlet(qc_m[anchor_indices] * self.alpha),
                Dirichlet(pc_p[anchor_indices] * self.alpha)
            ).mean()
        if na_indices.sum() > 0 and self.reg_na:
            pc_na = self.pc_na[:na_indices.shape[0]]  # edge condition: last batch w/ shape < batch-size
            kl_divergence_c += kl(
                Dirichlet(qc_m[na_indices] * self.alpha),
                Dirichlet(pc_na[na_indices])
            ).mean()

        reconst_loss = -NegBinom(px_rate, torch.exp(px_r)).log_prob(x).sum(-1).mean()
        
        

        loss_exp = reconst_loss.to(device) + kl_divergence_u.to(device)  + kl_divergence_z.to(device) + kl_divergence_c.to(device) + kl_divergence_n.to(device)

        ## loss for images
        img_z_mu = img_path_outputs['img_z_mu']
        img_z_logv = img_path_outputs['img_z_logv']
        recon_img = img_path_outputs['reconstruction']
        img_qc = img_path_outputs['img_qc']
        img_ql = img_path_outputs['img_ql']
        img_ql_m = img_path_outputs['img_ql_m']
        img_ql_logv = img_path_outputs['img_ql_logv']
        img_qc_m = img_path_outputs['img_qc_m']
        
        img_qs_logm = self.img_qs_logm
        img_qu = img_path_outputs["img_qu"]
        img_qu_m = img_path_outputs["img_qu_m"]
        img_qu_logv = img_path_outputs["img_qu_logv"]
        
        kl_divergence_u_img = kl(
            Normal(img_qu_m, torch.exp(img_qu_logv / 2)),
            Normal(torch.zeros_like(img_qu_m), torch.ones_like(img_qu_m))
        ).sum(dim=1).mean()
        
        img_mean_pz = (img_qu.unsqueeze(0) * img_qc).sum(axis=1)
        img_std_pz = (torch.exp(img_qs_logm / 2).unsqueeze(0) * img_qc).sum(axis=1)
        
        kl_divergence_z_img = kl(Normal(img_z_mu, torch.sqrt(torch.exp(img_z_logv/2))), Normal(img_mean_pz, img_std_pz)).sum(
            dim=1
        ).mean()

        kl_divergence_n_img = kl(
            Normal(img_ql_m, torch.sqrt(torch.exp(img_ql_logv/2))),
            Normal(library, torch.ones_like(ql))
        ).sum(dim=1).mean()
        
        kl_divergence_c_img = torch.tensor([0.0]).to(device)
        
        if anchor_indices.sum() > 0:
            kl_divergence_c_img += kl(
                Dirichlet(img_qc_m[anchor_indices] * self.alpha),
                Dirichlet(pc_p[anchor_indices] * self.alpha)
            ).mean()
        if na_indices.sum() > 0 and self.reg_na:
            pc_na = self.pc_na[:na_indices.shape[0]]  # edge condition: last batch w/ shape < batch-size
            kl_divergence_c_img += kl(
                Dirichlet(img_qc_m[na_indices] * self.alpha),
                Dirichlet(pc_na[na_indices])
            ).mean()

        
        bce_loss_img = criterion(recon_img, adata_img)
        
        bce_loss_img = bce_loss_img.to(device)
        kl_divergence_z_img = kl_divergence_z_img.to(device)
        kl_divergence_n_img = kl_divergence_n_img.to(device)
        kl_divergence_c_img = kl_divergence_c_img.to(device)
        kl_divergence_u_img = kl_divergence_u_img.to(device)

        loss_img = torch.sum(bce_loss_img + kl_divergence_z_img + kl_divergence_n_img + kl_divergence_c_img + kl_divergence_u_img)

        Loss_IBM = (loss_exp + loss_img)
        loss = Loss_IBJ + alpha_c * Loss_IBM
        


        return (loss,
                reconst_loss,
                kl_divergence_u,
                kl_divergence_z,
                kl_divergence_c,
                kl_divergence_n
                )
    
    @property
    def px_r(self):
        return F.softplus(self._px_r) + self.eps



def valid_model(model):
    
    model.eval()

    x_valid = torch.Tensor(np.array(adata_sample_filter.to_df()))
    x_valid = x_valid.to(device)
    gene_sig_exp_valid = torch.Tensor(np.array(gene_sig_exp_m)).to(device)
    #library = torch.log(x_valid.sum(1)).unsqueeze(1)

    inference_outputs =  model.inference(x_valid)
    generative_outputs = model.generative(inference_outputs, gene_sig_exp_valid)

    qz_m = inference_outputs["qz_m"].detach().numpy()
    qc_m = inference_outputs["qc_m"].detach().numpy()
    qc = inference_outputs["qc"].detach().numpy()
    qz_logv = inference_outputs["qz_logv"].detach().numpy()
    qz = inference_outputs["qz"].detach().numpy()
    px_r = generative_outputs["px_r"].detach().numpy()
    pc_p = generative_outputs["pc_p"].detach().numpy()
    px_rate = generative_outputs["px_rate"].detach().numpy()
    ql = inference_outputs["ql"].detach().numpy()
    ql_m = inference_outputs["ql_m"].detach().numpy()
    px = NegBinom(generative_outputs["px_rate"], torch.exp(generative_outputs["px_r"])).sample().detach().numpy()   

    corr_map_qcm = np.zeros([3,3])
    #corr_map_genesig = np.zeros([3,3])
    #for i in range(3):
    #    for j in range(3):
    #        corr_map_qcm[i,j], _ = pearsonr(qc_m[:,i], proportions.iloc[:,j])
            #corr_map_genesig[i,j], _ = pearsonr(gene_sig_exp_m.iloc[:,i], proportions.iloc[:,j])
    

    return 1/3*(corr_map_qcm[0,0]+corr_map_qcm[1,1]+corr_map_qcm[2,2])


def train(
    model,
    dataloader,
    device,
    optimizer,
):
    model.train()
    
    running_loss = 0.0
    running_u = 0.0
    running_z = 0.0
    running_c = 0.0
    running_n = 0.0
    running_reconst = 0.0
    counter = 0
    corr_list = []
    for i, (x, xs_k, x_peri, library_i) in enumerate(dataloader):
        
        counter += 1
        x = x.float()
        x = x.to(device)
        xs_k = xs_k.to(device)
        x_peri = x_peri.to(device)
        library_i = library_i.to(device)
        inference_outputs = model.inference(x)

        generative_outputs = model.generative(inference_outputs, xs_k, x_peri)

        (loss,
         reconst_loss,
         kl_divergence_u,
         kl_divergence_z,
         kl_divergence_c,
         kl_divergence_n
        ) = model.get_loss(generative_outputs,
                           inference_outputs,                                           
                           x,
                           x_peri,
                           library_i,
                           device
                       )
        
        optimizer.zero_grad()
        
        # Check for NaNs
        if torch.isnan(loss) or any(torch.isnan(p).any() for p in model.parameters()):
            LOGGER.warning('NaNs detected in model parameters, Skipping current epoch...')
            continue
        
        loss.backward()
        optimizer.step()
        
        running_loss += loss.item()
        running_reconst +=reconst_loss.item()
        running_u +=kl_divergence_u.item()
        running_z +=kl_divergence_z.item()
        running_c +=kl_divergence_c.item()
        running_n +=kl_divergence_n.item()    

    train_loss = running_loss / counter
    train_reconst = running_reconst / counter
    train_u = running_u / counter
    train_z = running_z / counter
    train_c = running_c / counter
    train_n = running_n / counter

    return train_loss, train_reconst, train_u, train_z, train_c, train_n, corr_list


def train_poe(
    model,
    dataloader,
    device,
    optimizer,
):
    # TODO: add `u` in PoE integration 
    
    model.train()

    running_loss = 0.0
    running_z = 0.0
    running_c = 0.0
    running_n = 0.0
    running_u = 0.0
    running_reconst = 0.0
    counter = 0
    corr_list = []
    for i, (x,
            x_peri,
            library_i,
            adata_img,
            data_loc,
            xs_k,
            ) in enumerate(dataloader):
        counter += 1
        x = x.float()
        x = x.to(device)
        x_peri = x_peri.to(device)
        library_i = library_i.to(device)
        xs_k = xs_k.to(device)

        mini_batch, _ = x.shape
        adata_img = adata_img.reshape(mini_batch, -1).float()
        adata_img = adata_img / 255
        adata_img = adata_img.to(device)

        # gene expression, 1D data
        inference_outputs = model.inference(x)

        # image, 2D data
        img_path_outputs = model.predict_imgVAE(adata_img)

        generative_outputs = model.generative(inference_outputs, xs_k, img_path_outputs)

        # POE
        poe_path_outputs = model.predictor_POE(inference_outputs,
                                               generative_outputs,
                                               img_path_outputs
                                               )

        (loss,
         reconst_loss,
         kl_divergence_u,
         kl_divergence_z,
         kl_divergence_c,
         kl_divergence_n
         ) = model.get_loss(generative_outputs,
                            inference_outputs,
                            img_path_outputs,
                            poe_path_outputs,
                            x,
                            x_peri,
                            library_i,
                            adata_img,
                            device
                            )

        optimizer.zero_grad()
        loss.backward()

        running_loss += loss.item()
        running_reconst += reconst_loss.item()
        running_z += kl_divergence_z.item()
        running_c += kl_divergence_c.item()
        running_n += kl_divergence_n.item()
        running_u += kl_divergence_u.item()

        optimizer.step()

        # corr_list.append(valid_model(model))

    train_loss = running_loss / counter
    train_reconst = running_reconst / counter
    #train_u = 0  # TMP, to be deleted after updating PoE model with u->c->z->x
    train_z = running_z / counter
    train_c = running_c / counter
    train_n = running_n / counter
    train_u = running_u / counter

    return train_loss, train_reconst, train_u, train_z, train_c, train_n, corr_list


# Reference:
# https://github.com/YosefLab/scvi-tools/blob/master/scvi/distributions/_negative_binomial.py
class NegBinom(Distribution):
    """
    Gamma-Poisson mixture approximation of Negative Binomial(mean, dispersion)

    lambda ~ Gamma(mu, theta)
    x ~ Poisson(lambda)
    """
    arg_constraints = {
        'mu': constraints.greater_than_eq(0),
        'theta': constraints.greater_than_eq(0),
    }
    support = constraints.nonnegative_integer

    def __init__(self, mu, theta, eps=1e-10):
        """
        Parameters
        ----------
        mu : torch.Tensor
            mean of NegBinom. distribution
            shape - [# genes,]

        theta : torch.Tensor
            dispersion of NegBinom. distribution
            shape - [# genes,]
        """
        self.mu = mu
        self.theta = theta
        self.eps = eps
        super(NegBinom, self).__init__(validate_args=True)

    def sample(self):
        lambdas = Gamma(
            concentration=self.theta+self.eps,
            rate=(self.theta+self.eps) / (self.mu+self.eps),
        ).rsample()

        x = Poisson(lambdas).sample()

        return x

    def log_prob(self, x):
        """log-likelihood"""
        ll = torch.lgamma(x + self.theta) - \
             torch.lgamma(x + 1) - \
             torch.lgamma(self.theta) + \
             self.theta * (torch.log(self.theta + self.eps) - torch.log(self.theta + self.mu + self.eps)) + \
             x * (torch.log(self.mu + self.eps) - torch.log(self.theta + self.mu + self.eps))

        return ll
    
    
def model_eval(
    model,
    adata,
    visium_args,
    poe=False,
    device=torch.device('cpu')
):
    model.eval()
    model = model.to(device)

    x_in = torch.Tensor(adata.to_df().values).to(device)
    sig_means = torch.Tensor(visium_args.sig_mean_norm.values).to(device)
    anchor_idx = torch.Tensor(visium_args.pure_idx).to(device)

    with torch.no_grad():
        inference_outputs = model.inference(x_in)
        if poe:
            img_in = torch.Tensor(visium_args.get_img_patches()).float().to(device)
            img_outputs = model.predict_imgVAE(img_in)
            generative_outputs = model.generative(inference_outputs, sig_means, img_outputs)
        else:
            generative_outputs = model.generative(inference_outputs, sig_means, anchor_idx)

    try:
        px = NegBinom(
            mu=generative_outputs["px_rate"],
            theta=torch.exp(generative_outputs["px_r"])
        ).sample().detach().cpu().numpy()
        adata.obsm['px'] = px
    except ValueError as ve:
        LOGGER.warning('Invalid Gamma distribution parameters `px_rate` or `px_r`, unable to sample inferred p(x | z)')

    # Save inference & generative outputs in adata
    for rv in inference_outputs.keys():
        val = inference_outputs[rv].detach().cpu().numpy().squeeze()
        if "qu" not in rv and "qs" not in rv:
            adata.obsm[rv] = val
        else:
            adata.uns[rv] = val

    for rv in generative_outputs.keys():
        try:
            if rv == 'px_r' or rv == 'reconstruction':  # Posterior avg. znorm signature means
                val = generative_outputs[rv].data.detach().cpu().numpy().squeeze()
                adata.varm[rv] = val
            else:
                val = generative_outputs[rv].data.detach().cpu().numpy().squeeze()
                adata.obsm[rv] = val
        except:
            print("rv: {} can't be stored".format(rv))

    return inference_outputs, generative_outputs


def model_ct_exp(
    model,
    adata,
    visium_args,
    poe=False,
    device=torch.device('cpu')
):
    """
    Obtain predicted cell-type specific expression in each spot
    """
    model.eval()
    model = model.to(device)
    pred_exprs = {}
    
    for ct_idx, cell_type in enumerate(adata.uns['cell_types']):
        model.eval()

        x_in = torch.Tensor(adata.to_df().values).to(device)
        sig_means = torch.Tensor(visium_args.sig_mean_norm.values).to(device)
        anchor_idx = torch.Tensor(visium_args.pure_idx).to(device)

        # Get inference outputs
        inference_outputs = model.inference(x_in)
        inference_outputs['qz'] = inference_outputs['qz_m_ct'][:, ct_idx, :]

        # Get generative outputs
        if poe:
            img_outputs = model.predict_imgVAE(
                torch.Tensor(
                    visium_args.get_img_patches()
                ).float().to(device)
            )
            generative_outputs = model.generative(inference_outputs, sig_means, img_outputs)
        else:
            generative_outputs = model.generative(inference_outputs, sig_means, anchor_idx)

        px = NegBinom(
            mu=generative_outputs["px_rate"],
            theta=torch.exp(generative_outputs["px_r"])
        ).sample()
        px = px.detach().cpu().numpy()

        # Save results in adata.obsm
        px_df = pd.DataFrame(px, index=adata.obs_names, columns=adata.var_names)
        pred_exprs[cell_type] = px_df
        adata.obsm[cell_type + '_inferred_exprs'] = px

    return pred_exprs<|MERGE_RESOLUTION|>--- conflicted
+++ resolved
@@ -40,14 +40,12 @@
         gene_sig,
         win_loglib,
         alpha_mul=50,
-<<<<<<< HEAD
         batch_size=32,
 
         # DEBUG: whether to regularize non-anchors?
         reg_nonanchors=True,
         test_prior = 0.2,
-=======
->>>>>>> 078aede2
+
         device=torch.device('cuda' if torch.cuda.is_available() else 'cpu')
     ) -> None:
         """
