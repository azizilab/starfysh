<img src=figure/logo.png width="700" />

## Starfysh: Spatial Transcriptomic Analysis using Reference-Free auxiliarY deep generative modeling and Shared Histology

Starfysh is an end-to-end toolbox for the analysis and integration of Spatial Transcriptomic (ST) datasets. In summary, the Starfysh framework enables reference-free deconvolution of cell types and cell states and can be improved with the integration of paired histology images of tissues, if available. To facilitate the comparison of tissues between healthy and diseased contexts and the derivation of differential spatial patterns, Starfysh is capable of integrating data from multiple tissues. In particular, Starfysh identifies common or sample-specific spatial “hubs”, defined as neighborhoods with a unique composition of cell types. To uncover mechanisms underlying local and long-range communication, Starfysh can be used to perform downstream analysis on the spatial organization of hubs. This analysis includes the identification of critical genes with spatially varying patterns as well as cell-cell interaction networks.

<img src=figure/github_figure_1.png width="1000" />

<img src=figure/github_figure_2.png width="1000" />

## Update

- V 1.0.0

  - Check out Starfysh [tutorial & documentation](http://starfysh.readthedocs.io) & example [dataset](https://drive.google.com/drive/folders/15mK8E0qosELLCFMiDMdPQg8wYcB8mVUv?usp=share_link)
<<<<<<< HEAD
  
  - Incoming tutorial (coming soon!): 
  
     - Histology integration 
     - Downstream analysis & multi-sample integraion
  
  - Check our preprint (coming soon!)
  

  
- V 0.1.0 (on Zenodo):  
  - Cite as: He, Siyu, Jin, Yinuo, Nazaret, Achille, Shi, Lingting, Chen, Xueer, & Azizi, Elham. (2022). STARFYSH. Zenodo. [link here](https://doi.org/10.5281/zenodo.6950761)
=======

  - Additional tutorial (coming soon!):

    - Histology integration
    - Downstream analysis & multi-sample integraion

  - Check our [preprint](https://www.biorxiv.org/content/10.1101/2022.11.21.517420v1)
  - [Zenodo V 1.0.0](https://doi.org/10.5281/zenodo.7342798)
>>>>>>> a82a7833

## Installation

```bash
# install
python setup.py install --user

# uninstall
pip uninstall starfysh
```

## Models & I/O:

- Semi-supervised learning with Auxiliary Variational Autoencoder (AVAE) for cell-type deconvolution
- Archetypal analysis for unsupervised cell-type discovery (novel cell types) & marker gene refinement (existing annotated cell types)
- Product-of-Experts (PoE) for H&E image integration

- Input:

  - Spatial Transcriptomics count matrix
  - Annotated signature gene sets (see [example](https://drive.google.com/file/d/1yAfAj7PaFJZph88MwhWNXL5Kx5dKMngZ/view?usp=share_link))
  - (Optional): paired H&E image

- Output:

  - Spot-wise deconvolution matrix (`q(c)`)
  - Low-dimensional manifold representation (`q(z)`)
  - Spatial hubs (in-sample or multiple-sample integration)
  - Co-localization networks across cell types and Spatial receptor-ligand (R-L) interactions
  - Reconstructed count matrix (`p(x)`)

## Features:

- Deconvolving cell types / cell states

- Discovering and learning novel cell states

- Integrating with histology images and multi-sample integration

- Downstream analysis: spatial hub identification, cell-type colocalization networks & receptor-ligand (R-L) interactions

## Directories

```
.
├── data:           Spatial Transcritomics & synthetic simulation datasets
├── notebooks:      Sample notebook & tutorial
├── simulation:     Synthetic simulation from scRNA-seq for benchmark
├── starfysh:       Starfysh core model
```

## Quickstart

```python
import numpy as np
import pandas as pd
import torch
from starfysh import (
    AA,
    dataloader,
    starfysh,
    utils,
    plot_utils,
    post_analysis
)

# (1) Loading dataset & signature gene sets
data_path = 'data/' # specify data directory
sig_path = 'data/tnbc_signatures.csv' # specify signature directory
sample_id = 'CID44971_TNBC'

# --- (a) ST matrix ---
adata, adata_norm = utils.load_adata(
    data_path,
    sample_id,
    n_genes=2000
)

# --- (b) paired H&E image + spots info ---
hist_img, map_info = utils.preprocess_img(
    data_path,
    sample_id,
    adata.obs.index,
    hchannal=False
)

# --- (c) signature gene sets ---
gene_sig = utils.filter_gene_sig(
    pd.read_csv(sig_path),
    adata.to_df()
)

# (2) Starfysh deconvolution

# --- (a) Preparing arguments for model training
args = utils.VisiumArguments(
    adata,
    adata_norm,
    gene_sig,
    map_info,
    n_anchors=60, # number of anchor spots per cell-type
    window_size=5  # library size smoothing radius
)

adata, adata_noprm = args.get_adata()

# --- (b) Model training ---
n_restarts = 3
epochs = 100
patience = 10
device = torch.device('cpu')

model, loss = utils.run_starfysh(
    args,
    n_restarts,
    epochs=epochs,
    patience=patience
)

# (3). Parse deconvolution outputs
inferences, generatives, px = starfysh.model_eval(
    model,
    adata,
    args.sig_mean,
    device,
    args.log_lib,
)
```<|MERGE_RESOLUTION|>--- conflicted
+++ resolved
@@ -13,20 +13,6 @@
 - V 1.0.0
 
   - Check out Starfysh [tutorial & documentation](http://starfysh.readthedocs.io) & example [dataset](https://drive.google.com/drive/folders/15mK8E0qosELLCFMiDMdPQg8wYcB8mVUv?usp=share_link)
-<<<<<<< HEAD
-  
-  - Incoming tutorial (coming soon!): 
-  
-     - Histology integration 
-     - Downstream analysis & multi-sample integraion
-  
-  - Check our preprint (coming soon!)
-  
-
-  
-- V 0.1.0 (on Zenodo):  
-  - Cite as: He, Siyu, Jin, Yinuo, Nazaret, Achille, Shi, Lingting, Chen, Xueer, & Azizi, Elham. (2022). STARFYSH. Zenodo. [link here](https://doi.org/10.5281/zenodo.6950761)
-=======
 
   - Additional tutorial (coming soon!):
 
@@ -35,7 +21,6 @@
 
   - Check our [preprint](https://www.biorxiv.org/content/10.1101/2022.11.21.517420v1)
   - [Zenodo V 1.0.0](https://doi.org/10.5281/zenodo.7342798)
->>>>>>> a82a7833
 
 ## Installation
 
