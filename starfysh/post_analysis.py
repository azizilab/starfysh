import json
import scanpy as sc
import numpy as np
import matplotlib.pyplot as plt
import pandas as pd
import os
import networkx as nx
import seaborn as sns
from starfysh import utils
import umap
from scipy.stats import pearsonr, gaussian_kde



def get_z_umap(qz_m):
    fit = umap.UMAP(n_neighbors=45, min_dist=0.5)
    u = fit.fit_transform(qz_m)
    return u


def plot_type_all(inference_outputs,u, proportions, figsize=(4, 4)):
    qc_m = inference_outputs["qc_m"].detach().cpu().numpy()
    group_c = np.argmax(qc_m,axis=1)
    
    fig, ax = plt.subplots(figsize=figsize, dpi=300)
    cmaps = ['Blues','Greens','Reds','Oranges','Purples']
    for i in range(proportions.shape[1]):
<<<<<<< HEAD
        ax.scatter(u[group_c==i,0],u[group_c==i,1],s=1,c = qc_m[group_c==i,i], cmap=cmaps[i])
    ax.legend(proportions.columns,loc='right', bbox_to_anchor=(2.2,0.5),)
    ax.axis('off')
    
    return fig, ax
=======
        plt.scatter(u[group_c==i,0],u[group_c==i,1],s=1,c = qc_m[group_c==i,i], cmap=cmaps[i])

    # project the model's u on the umap
    from sklearn.neighbors import KNeighborsRegressor
    knr = KNeighborsRegressor(10)
    knr.fit(inference_outputs["qz_m"].detach().cpu().numpy(), u)
    qu_umap = knr.predict(inference_outputs["qu_m"].detach().cpu().numpy())
    plt.scatter(
        *qu_umap.T,
        c=["blue", "green", "red", "orange", "purple"],
        edgecolors="black",
    )

    plt.legend(proportions.columns,loc='right', bbox_to_anchor=(2.2,0.5),)
    plt.axis('off')
>>>>>>> af41d848
    
    
def get_corr_map(inference_outputs,  proportions):
    qc_m_n = inference_outputs["qc_m"].detach().cpu().numpy()
    corr_map_qcm = np.zeros([qc_m_n.shape[1],qc_m_n.shape[1]])

    for i in range(corr_map_qcm.shape[0]):
        for j in range(corr_map_qcm.shape[0]):
            corr_map_qcm[i, j], _ = pearsonr(qc_m_n[:,i], proportions.iloc[:, j])
              

    plt.figure(dpi=300,figsize=(3.2,3.2))
    ax = sns.heatmap(corr_map_qcm.T, annot=True,
                     cmap='RdBu_r',vmax=1,vmin=-1,
                     cbar_kws={'label': 'Cell type proportion corr.'}
                    )
    plt.xticks(np.array(range(qc_m_n.shape[1]))+0.5,labels=proportions.columns,rotation=90)
    plt.yticks(np.array(range(qc_m_n.shape[1]))+0.5,labels=proportions.columns,rotation=0)
    plt.xlabel('Estimated proportion')
    plt.ylabel('Ground truth proportion')



def display_reconst(
    df_true,
    df_pred,
    density=False,
    marker_genes=None,
    sample_rate=0.1,
    size=(3, 3),
    spot_size=1,
    title=None,
    x_label='',
    y_label='',
    x_min=0,
    x_max=10,
    y_min=0,
    y_max=10,
):
    """
    Scatter plot - raw gexp vs. reconstructed gexp
    """
    assert 0 < sample_rate <= 1, \
        "Invalid downsampling rate for reconstruct scatter plot: {}".format(sample_rate)

    if marker_genes is not None:
        marker_genes = set(marker_genes)

    df_true_sample = df_true.sample(frac=sample_rate, random_state=0)
    df_pred_sample = df_pred.loc[df_true_sample.index]

    plt.rcParams["figure.figsize"] = size
    plt.figure(dpi=300)
    ax = plt.gca()

    xx = df_true_sample.T.to_numpy().flatten()
    yy = df_pred_sample.T.to_numpy().flatten()

    if density:
        for gene in df_true_sample.columns:
            try:
                gene_true = df_true_sample[gene].values
                gene_pred = df_pred_sample[gene].values
                gexp_stacked = np.vstack([df_true_sample[gene].values, df_pred_sample[gene].values])

                z = gaussian_kde(gexp_stacked)(gexp_stacked)
                ax.scatter(gene_true, gene_pred, c=z, s=spot_size, alpha=0.5)
            except np.linalg.LinAlgError as e:
                pass

    elif marker_genes is not None:
        color_dict = {True: 'red', False: 'green'}
        gene_colors = np.vectorize(
            lambda x: color_dict[x in marker_genes]
        )(df_true_sample.columns)
        colors = np.repeat(gene_colors, df_true_sample.shape[0])

        ax.scatter(xx, yy, c=colors, s=spot_size, alpha=0.5)

    else:
        ax.scatter(xx, yy, s=spot_size, alpha=0.5)

    min_val = min(xx.min(), yy.min())
    max_val = max(xx.max(), yy.max())
    #ax.set_xlim(min_val, 400)
    ax.set_xlim(x_min, x_max)
    ax.set_ylim(y_min, y_max)
    #ax.set_ylim(min_val, 400)

    plt.suptitle(title)
    plt.xlabel(x_label)
    plt.ylabel(y_label)
    # Hide the right and top spines
    ax.spines['right'].set_visible(False)
    ax.spines['top'].set_visible(False)
    ax.axis('equal')
    # Only show ticks on the left and bottom spines
    ax.yaxis.set_ticks_position('left')
    ax.xaxis.set_ticks_position('bottom')

    plt.show()
    

def gene_mean_vs_inferred_prop(inference_outputs, visium_args,idx):
    
    sig_mean_n_df = pd.DataFrame(
    np.array(visium_args.sig_mean_norm)/(np.sum(np.array(visium_args.sig_mean_norm),axis=1,keepdims=True)+1e-5),
    columns=visium_args.sig_mean_norm.columns,
    index=visium_args.sig_mean_norm.index
    )

    qc_m = inference_outputs["qc_m"].detach().cpu().numpy()
    
    figs,ax=plt.subplots(1,1,dpi=300,figsize=(2,2))
    
    v1 = sig_mean_n_df.iloc[:,idx].values
    v2 = qc_m[:,idx]
    
    v_stacked = np.vstack([v1, v2])
    den = gaussian_kde(v_stacked)(v_stacked)
    
    ax.scatter(v1,v2,c=den,s=1,cmap='jet',vmax=den.max()/3)
    
    ax.set_aspect('equal')
    ax.spines['right'].set_visible(False)
    ax.spines['top'].set_visible(False)
    ax.axis('equal')
    # Only show ticks on the left and bottom spines
    ax.yaxis.set_ticks_position('left')
    ax.xaxis.set_ticks_position('bottom')
    plt.title(visium_args.gene_sig.columns[idx])
    plt.xlim([v1.min()-0.1,v1.max()+0.1])
    plt.ylim([v2.min()-0.1,v2.max()+0.1])
    #plt.xticks(np.arange(0,1.1,0.5))
    #plt.yticks(np.arange(0,1.1,0.5))
    plt.xlabel('Gene signature mean')
    plt.ylabel('Predicted proportions')


def plot_stacked_prop(results, category_names):
    """
    Parameters
    ----------
    results : dict
        A mapping from question labels to a list of answers per category.
        It is assumed all lists contain the same number of entries and that
        it matches the length of *category_names*.

    category_names : list of str
        The category labels.
    """
    labels = list(results.keys())
    data = np.array(list(results.values()))
    data_cum = data.cumsum(axis=1)
    category_colors = plt.get_cmap('rainbow')(
        np.linspace(0.15, 0.85, data.shape[1]))
    #category_colors = np.array(['b','g','r','oragne','purple'])
    fig, ax = plt.subplots(figsize=(2.5,1.8),dpi=300)
    ax.invert_yaxis()
    ax.xaxis.set_visible(False)
    ax.set_xlim(0, np.sum(data, axis=1).max())

    for i, (colname, color) in enumerate(zip(category_names, category_colors)):
        widths = data[:, i]
        starts = data_cum[:, i] - widths
        ax.barh(labels, widths, left=starts, height=0.6,label=colname, color=color)
        xcenters = starts + widths / 2

        r, g, b, _ = color
        text_color = 'black' #if r * g * b < 0.5 else 'darkgrey'
        #for y, (x, c) in enumerate(zip(xcenters, widths)):
        #    ax.text(x, y, str(round(c,2)), ha='center', va='center',
        #            color=text_color)
    #ax.legend(ncol=len(category_names), bbox_to_anchor=(0, 1),
    #          loc='right', fontsize='small')
    ax.legend(category_names,loc='right',bbox_to_anchor=(2, 0.5))
    return fig, ax


def plot_density(results, category_names):
    """
    Parameters
    ----------
    results : dict
        A mapping from question labels to a list of answers per category.
        It is assumed all lists contain the same number of entries and that
        it matches the length of *category_names*.

    category_names : list of str
        The category labels.
    """
    labels = list(results.keys())
    data = np.array(list(results.values()))
    category_colors = plt.get_cmap('RdBu_r')(
        np.linspace(0.15, 0.85, data.shape[1]))
    fig, ax = plt.subplots(figsize=(2.5,1.8),dpi=300)
    ax.invert_yaxis()
    #ax.xaxis.set_visible(False)
    ax.set_xlim(0, np.sum(data, axis=1).max())

    for i, (colname, color) in enumerate(zip(category_names, category_colors)):
        widths = data[:, i]
        starts = 0
        ax.barh(labels, widths, left=starts, height=0.6,label=colname, color=color)

        r, g, b, _ = color
    return fig, ax


def get_factor_dist(sample_ids,file_path):
    qc_p_dist = {}
    # Opening JSON file
    for sample_id in sample_ids:
        print(sample_id)
        f = open(file_path+sample_id+'_factor.json','r')
        data = json.load(f)   
        qc_p_dist[sample_id] = data['qc_m']
        f.close()
    return qc_p_dist


def get_adata(sample_ids, data_folder):
    adata_sample_all = []
    map_info_all = []
    adata_image_all = []
    for sample_id in sample_ids:
        print('loading...',sample_id)
        if (sample_id.startswith('MBC'))|(sample_id.startswith('CT')):

            adata_sample = sc.read_visium(path=os.path.join(data_folder, sample_id),library_id =  sample_id)
            adata_sample.var_names_make_unique()
            adata_sample.obs['sample']=sample_id
            adata_sample.obs['sample_type']='MBC'
            #adata_sample.obs_names  = adata_sample.obs_names+'-'+sample_id
            #adata_sample.obs_names  = adata_sample.obs_names+'_'+sample_id
            if '_index' in adata_sample.var.columns:
                adata_sample.var_names=adata_sample.var['_index']
        
        else:
            adata_sample = sc.read_h5ad(os.path.join(data_folder,sample_id, sample_id+'.h5ad'))
            adata_sample.var_names_make_unique()
            adata_sample.obs['sample']=sample_id
            adata_sample.obs['sample_type']='TNBC'
            #adata_sample.obs_names  = adata_sample.obs_names+'-'+sample_id
            #adata_sample.obs_names  = adata_sample.obs_names+'_'+sample_id
            if '_index' in adata_sample.var.columns:
                adata_sample.var_names=adata_sample.var['_index']

        if data_folder =='simu_data':
            map_info = utils.get_simu_map_info(umap_df)
        else:
            adata_image,map_info = utils.preprocess_img(data_folder,sample_id,adata_sample.obs.index,hchannal=False)
        
        adata_sample.obs_names  = adata_sample.obs_names+'-'+sample_id
        map_info.index = map_info.index+'-'+sample_id
        adata_sample_all.append(adata_sample)  
        map_info_all.append(map_info)  
        adata_image_all.append(adata_image)  
    return adata_sample_all,map_info_all,adata_image_all

def get_Moran(W, X):
    N = W.shape[0]
    term1 = N / W.sum().sum()
    x_m = X.mean()
    term2 = np.matmul(np.matmul(np.diag(X-x_m),W),np.diag(X-x_m))
    term3 = term2.sum().sum()
    term4 = ((X-x_m)**2).sum()
    term5 = term1 * term3 / term4
    return term5

def get_LISA(W, X):
    lisa_score = np.zeros(X.shape)
    N = W.shape[0]
    x_m = X.mean()
    term1 = X-x_m 
    term2 = ((X-x_m)**2).sum()
    for i in range(term1.shape[0]):
        #term3 = np.zeros(X.shape)
        term3 = (W[i,:]*(X-x_m)).sum()
        #for j in range(W.shape[0]):
        #    term3[j]=W[i,j]*(X[j]-x_m)
        #term3 = term3.sum()
        lisa_score[i] = np.sign(X[i]-x_m) * N * (X[i]-x_m) * term3 / term2
        #lisa_score[i] =   N * (X[i]-x_m) * term3 / term2
        
    return lisa_score

def get_SCI(W, X, Y):
    
    N = W.shape[0]
    term1 = N / (2*W.sum().sum())

    x_m = X.mean()
    y_m = Y.mean()
    term2 = np.matmul(np.matmul(np.diag(X-x_m),W),np.diag(Y-y_m))
    term3 = term2.sum().sum()

    term4 = np.sqrt(((X-x_m)**2).sum()) * np.sqrt(((Y-y_m)**2).sum())

    term5 = term1 * term3 / term4

    return term5

def get_cormtx(sample_id, hub_num ):
    # TODO: get_cormtx
    prop_i = proportions_df[ids_df['source']==sample_id][cluster_df['cluster']==hub_num]
    loc_i = np.array(map_info_all.loc[prop_i.index].loc[:,['array_col','array_row',]])
    W = np.zeros([loc_i.shape[0],loc_i.shape[0]])

    cor_matrix = np.zeros([gene_sig.shape[1],gene_sig.shape[1]])
    for i in range(loc_i.shape[0]):
        for j in range(i,loc_i.shape[0]):
            if np.sqrt((loc_i[i,0]-loc_i[j,0])**2+(loc_i[i,1]-loc_i[j,1])**2)<=3:
                W[i,j] = 1
                W[j,i] = 1
        #indices = vor.regions[vor.point_region[i]]
        #neighbor_i = np.concatenate([vor.ridge_points[np.where(vor.ridge_points[:,0] == i)],np.flip(vor.ridge_points[np.where(vor.ridge_points[:,1] == i)],axis=1)],axis=0)[:,1]
        #W[i,neighbor_i]=1
        #W[neighbor_i,i]=1
    print('spots in hub ',hub_num, '= ',prop_i.shape[0])
    if prop_i.shape[0]>1:
        for i in range(gene_sig.shape[1]):
            for j in range(i+1,gene_sig.shape[1]):
                    cor_matrix[i,j]=get_SCI(W, np.array(prop_i.iloc[:,i]), np.array(prop_i.iloc[:,j]))
                    cor_matrix[j,i]=cor_matrix[i,j]
    return cor_matrix

def get_hub_cormtx(sample_ids, hub_num):
    cor_matrix = np.zeros([gene_sig.shape[1],gene_sig.shape[1]])
    for sample_id in sample_ids:
        print(sample_id)
        cor_matrix = cor_matrix + get_cormtx(sample_id = sample_id, hub_num=hub_num)
        #print(cor_matrix)
    cor_matrix = cor_matrix/len(sample_ids)
    #cor_matrix = pd.DataFrame(cor_matrix)
    return cor_matrix

def create_corr_network_5(G, node_size_list,corr_direction, min_correlation):
    ##Creates a copy of the graph
    H = G.copy()
    
    ##Checks all the edges and removes some based on corr_direction
    for stock1, stock2, weight in G.edges(data=True):
        #print(weight)
        ##if we only want to see the positive correlations we then delete the edges with weight smaller than 0        
        if corr_direction == "positive":
            ####it adds a minimum value for correlation. 
            ####If correlation weaker than the min, then it deletes the edge
            if weight["weight"] <0 or weight["weight"] < min_correlation:
                H.remove_edge(stock1, stock2)
        ##this part runs if the corr_direction is negative and removes edges with weights equal or largen than 0
        else:
            ####it adds a minimum value for correlation. 
            ####If correlation weaker than the min, then it deletes the edge
            if weight["weight"] >=0 or weight["weight"] > min_correlation:
                H.remove_edge(stock1, stock2)
                
    
    #crates a list for edges and for the weights
    edges,weights = zip(*nx.get_edge_attributes(H,'weight').items())
    
    
    ### increases the value of weights, so that they are more visible in the graph
    #weights = tuple([(0.5+abs(x))**1 for x in weights])
    weights = tuple([x*2 for x in weights])
    #print(len(weights))
    #####calculates the degree of each node
    d = nx.degree(H)
    #print(d)
    #####creates list of nodes and a list their degrees that will be used later for their sizes
    nodelist, node_sizes = zip(*dict(d).items())
    #import sys, networkx as nx, matplotlib.pyplot as plt

    # Create a list of 10 nodes numbered [0, 9]
    #nodes = range(10)
    node_sizes = []
    labels = {}
    for n in nodelist:
            node_sizes.append( node_size_list[n] )
            labels[n] = 1 * n

    # Node sizes: [0, 100, 200, 300, 400, 500, 600, 700, 800, 900]

    # Connect each node to its successor
    #edges = [ (i, i+1) for i in range(len(nodes)-1) ]

    # Create the graph and draw it with the node labels
    #g = nx.Graph()
    #g.add_nodes_from(nodes)
    #g.add_edges_from(edges)

    #nx.draw_random(g, node_size = node_sizes, labels=labels, with_labels=True)    
    #plt.show()

    #positions
    positions=nx.circular_layout(H)
    #print(positions)
    
    #Figure size
    plt.figure(figsize=(2,2),dpi=500)

    #draws nodes,
    #options = {"edgecolors": "tab:gray", "alpha": 0.9}
    nx.draw_networkx_nodes(H,positions,
                           #node_color='#DA70D6',
                           nodelist=nodelist,
                           #####the node size will be now based on its degree
                           node_color=_colors['leiden_colors'][hub_num],# 'lightgreen',#pink, 'lightblue',#'#FFACB7',lightgreen B19CD9。#FFACB7 brown
                           alpha = 0.8,
                           node_size=tuple([x**1 for x in node_sizes]),
                           #**options
                           )
    
    #Styling for labels
    nx.draw_networkx_labels(H, positions, font_size=4, 
                            font_family='sans-serif')
    
    ###edge colors based on weight direction
    if corr_direction == "positive":
        edge_colour = plt.cm.GnBu#PiYG_r#RdBu_r#Spectral_r#GnBu#RdPu#PuRd#Blues#PuRd#GnBu OrRd
    else:
        edge_colour = plt.cm.PuRd
        
    #draws the edges
    print(min(weights))
    print(max(weights))

    nx.draw_networkx_edges(H, positions, edgelist=edges,style='solid',
                          ###adds width=weights and edge_color = weights 
                          ###so that edges are based on the weight parameter 
                          ###edge_cmap is for the color scale based on the weight
                          ### edge_vmin and edge_vmax assign the min and max weights for the width
                          width=weights, edge_color = weights, edge_cmap = edge_colour,
                           edge_vmin = 0,#min(weights),#0.55,#min(weights), 
                           edge_vmax= 0.7,#max(weights),#0.6,#max(weights)
                           #edge_vmin = min(weights),#0.55,#min(weights), 
                           #edge_vmax= max(weights),#0.6,#max(weights)
                           )

    # displays the graph without axis
    plt.axis('off')
    #plt.legend(['r','r'])
    #saves image
    #plt.savefig("part5" + corr_direction + ".png", format="PNG")
    #plt.show() <|MERGE_RESOLUTION|>--- conflicted
+++ resolved
@@ -25,13 +25,6 @@
     fig, ax = plt.subplots(figsize=figsize, dpi=300)
     cmaps = ['Blues','Greens','Reds','Oranges','Purples']
     for i in range(proportions.shape[1]):
-<<<<<<< HEAD
-        ax.scatter(u[group_c==i,0],u[group_c==i,1],s=1,c = qc_m[group_c==i,i], cmap=cmaps[i])
-    ax.legend(proportions.columns,loc='right', bbox_to_anchor=(2.2,0.5),)
-    ax.axis('off')
-    
-    return fig, ax
-=======
         plt.scatter(u[group_c==i,0],u[group_c==i,1],s=1,c = qc_m[group_c==i,i], cmap=cmaps[i])
 
     # project the model's u on the umap
@@ -47,7 +40,6 @@
 
     plt.legend(proportions.columns,loc='right', bbox_to_anchor=(2.2,0.5),)
     plt.axis('off')
->>>>>>> af41d848
     
     
 def get_corr_map(inference_outputs,  proportions):
