from __future__ import print_function

import numpy as np
import pandas as pd
import os
import random

os.environ['CUDA_LAUNCH_BLOCKING'] = "1"
import torch
import torch.nn as nn
import torch.nn.functional as F

from torchvision import transforms
from torchvision.utils import make_grid
from torch.distributions import constraints, Distribution, Normal, Gamma, Poisson, Dirichlet
from torch.distributions import kl_divergence as kl

# Module import
from starfysh import LOGGER

os.environ['CUDA_LAUNCH_BLOCKING'] = "1"
random.seed(0)
torch.manual_seed(0)
np.random.seed(0)


# TODO:
#  inherit `AVAE` (expr model) w/ `AVAE_PoE` (expr + histology model), update latest PoE model
class AVAE(nn.Module):
    """ 
    Model design
        p(x|z)=f(z)
        p(z|x)~N(0,1)
        q(z|x)~g(x)
    """
    
    def __init__(
        self,
        adata,
        gene_sig,
        win_loglib,
        alpha_mul=50,
        batch_size=32,

        # DEBUG: whether to regularize non-anchors?
        reg_nonanchors=True,
        test_prior = 0.2,

        device=torch.device('cuda' if torch.cuda.is_available() else 'cpu')
    ) -> None:
        """
        Auxiliary Variational AutoEncoder (AVAE) - Core model for
        spatial deconvolution without H&E image integration

        Paramters
        ---------
        adata : sc.AnnData
            ST raw expression count (dim: [S, G])

        gene_sig : pd.DataFrame
            Normalized avg. signature expressions for each annotated cell type

        win_loglib : float
            Log-library size smoothed with neighboring spots

        alpha_mul : float (default=1e3)
            Multiplier of Dirichlet concentration parameter to control
            signature prior's confidence
        """
        super().__init__()
        self.win_loglib=torch.Tensor(win_loglib)

        self.c_in = adata.shape[1]  # c_in : Num. input features (# input genes)
        self.c_bn = 10  # c_bn : latent number, numbers of bottle-necks
        self.c_hidden = 256
        self.c_kn = gene_sig.shape[1]
        self.eps = 1e-5  # for r.v. w/ numerical constraints
        self.device = device
        
        self.alpha = torch.ones(self.c_kn)*alpha_mul
        self.alpha = self.alpha.to(device)

        # DEBUG: set up non-informative, sparse Dirichlet prior for non-anchors
        # test whether to regularize non-anchors
        self.reg_na = reg_nonanchors
<<<<<<< HEAD
        self.pc_na = torch.ones(batch_size, self.c_kn) * 0.1
=======
        self.pc_na = torch.ones(batch_size, self.c_kn) * test_prior # test_prior = 0.2

>>>>>>> 66061d79
        self.pc_na = self.pc_na.to(device)
        
        self.qs_logm = torch.nn.Parameter(torch.zeros(self.c_kn, self.c_bn), requires_grad=True)
        self.qu_m = torch.nn.Parameter(torch.randn(self.c_kn, self.c_bn), requires_grad=True)
        self.qu_logv = torch.nn.Parameter(torch.zeros(self.c_kn, self.c_bn), requires_grad=True)

        self.c_enc = nn.Sequential(
                                nn.Linear(self.c_in, self.c_hidden, bias=True),
                                nn.BatchNorm1d(self.c_hidden, momentum=0.01,eps=0.001),
                                nn.ReLU()
        )
        
        self.c_enc_m = nn.Sequential(
                                nn.Linear(self.c_hidden, self.c_kn, bias=True),
                                nn.BatchNorm1d(self.c_kn, momentum=0.01,eps=0.001),
                                nn.Softmax(dim=-1)
        )
        
        self.l_enc = nn.Sequential(
                                nn.Linear(self.c_in, self.c_hidden, bias=True),
                                nn.BatchNorm1d(self.c_hidden, momentum=0.01,eps=0.001),
                                nn.ReLU(),
                                #nn.Linear(self.c_hidden, 1, bias=True),
                                #nn.ReLU(),
        )
        
        self.l_enc_m = nn.Linear(self.c_hidden, 1)
        self.l_enc_logv = nn.Linear(self.c_hidden, 1)
        
        # neural network f1 to get the z, p(z|x), f1(x,\phi_1)=[z_m,torch.exp(z_logv)]
        self.z_enc = nn.Sequential(
                                #nn.Linear(self.c_in+self.c_kn, self.c_hidden, bias=True),
                                nn.Linear(self.c_in, self.c_hidden, bias=True),
                                nn.BatchNorm1d(self.c_hidden, momentum=0.01,eps=0.001),
                                nn.ReLU(),
        )
        
        self.z_enc_m = nn.Linear(self.c_hidden, self.c_bn *  self.c_kn)
        self.z_enc_logv = nn.Linear(self.c_hidden, self.c_bn * self.c_kn)
        
        # gene dispersion
        self._px_r = torch.nn.Parameter(torch.randn(self.c_in),requires_grad=True)

        # neural network g to get the x_m and x_v, p(x|z), g(z,\phi_3)=[x_m,x_v]
        self.px_hidden_decoder = nn.Sequential(
                                nn.Linear(self.c_bn, self.c_hidden, bias=True),
                                nn.ReLU(),         
        )
        self.px_scale_decoder = nn.Sequential(
                              nn.Linear(self.c_hidden,self.c_in),
                              nn.Softmax(dim=-1)
        )

    def reparameterize(self, mu, log_var):
        """
        :param mu: mean from the encoder's latent space
        :param log_var: log variance from the encoder's latent space
        """
        std = torch.exp(0.5*log_var)  # standard deviation
        eps = torch.randn_like(std)  # `randn_like` as we need the same size
        sample = mu + (eps * std)  # sampling
        return sample
    
    def inference(self, x):
        x_n = torch.log1p(x)
        hidden = self.l_enc(x_n)
        ql_m = self.l_enc_m(hidden)
        ql_logv = self.l_enc_logv(hidden)
        ql = self.reparameterize(ql_m, ql_logv)

        x_n = torch.log1p(x)
        hidden = self.c_enc(x_n)
        qc_m = self.c_enc_m(hidden)
        qc = Dirichlet(qc_m * self.alpha + self.eps).rsample()[:,:,None]
        hidden = self.z_enc(x_n)

        qz_m_ct = self.z_enc_m(hidden).reshape([x_n.shape[0],self.c_kn,self.c_bn])
        qz_m_ct = (qc * qz_m_ct)
        qz_m = qz_m_ct.sum(axis=1)

        qz_logv_ct = self.z_enc_logv(hidden).reshape([x_n.shape[0],self.c_kn,self.c_bn])
        qz_logv_ct = (qc * qz_logv_ct)
        qz_logv = qz_logv_ct.sum(axis=1)
        qz = self.reparameterize(qz_m, qz_logv)

        qu_m = self.qu_m
        qu_logv = self.qu_logv
        qu = self.reparameterize(qu_m, qu_logv)

        return dict(
                    qc_m = qc_m,
                    qc=qc,
                    qz_m=qz_m,
                    qz_m_ct=qz_m_ct,
                    qz_logv = qz_logv,
                    qz_logv_ct = qz_logv_ct,
                    qz=qz,
                    ql_m=ql_m,
                    ql_logv=ql_logv,
                    ql=ql,
                    qu_m=qu_m,
                    qu_logv=qu_logv,
                    qu=qu,
                    qs_logm=self.qs_logm,
                   )
    
    def generative(
        self,
        inference_outputs,
        xs_k,
        anchor_idx
    ):
        
        qz = inference_outputs['qz']
        ql = inference_outputs['ql']

        hidden = self.px_hidden_decoder(qz)
        px_scale = self.px_scale_decoder(hidden)
        self.px_rate = torch.exp(ql) * px_scale + self.eps
        pc_p = xs_k + self.eps

        return dict(
            px_rate=self.px_rate,
            px_r=self.px_r,
            pc_p=pc_p,
            xs_k=xs_k,
        )
    
    def get_loss(
        self,
        generative_outputs,
        inference_outputs,
        x,
        x_peri,
        library,
        device
    ):
    
        qc = inference_outputs["qc"]
        qc_m = inference_outputs["qc_m"]

        qs_logm = self.qs_logm
        qu = inference_outputs["qu"]
        qu_m = inference_outputs["qu_m"]
        qu_logv = inference_outputs["qu_logv"]

        qz_m = inference_outputs["qz_m"]
        qz_logv = inference_outputs["qz_logv"]

        ql_m = inference_outputs["ql_m"]
        ql_logv = inference_outputs['ql_logv']
        ql = inference_outputs['ql']
        
        px_rate = generative_outputs["px_rate"]
        px_r = generative_outputs["px_r"]
        pc_p = generative_outputs["pc_p"]


        # Regularization terms
        pu_m = torch.zeros_like(qu_m)
        pu_std = torch.ones_like(qu_logv) * 10
        kl_divergence_u = kl(
            Normal(qu_m, torch.exp(qu_logv / 2)),
            Normal(pu_m, pu_std)
        ).sum(dim=1).mean()

        mean_pz = (qu.unsqueeze(0) * qc).sum(axis=1)
        std_pz = (torch.exp(qs_logm / 2).unsqueeze(0) * qc).sum(axis=1)
        kl_divergence_z = kl(
            Normal(qz_m, torch.exp(qz_logv / 2)),
            Normal(mean_pz, std_pz)
        ).sum(dim=1).mean()

        kl_divergence_n = kl(
            Normal(ql_m, torch.exp(ql_logv / 2)),
            Normal(library, torch.ones_like(ql))
        ).sum(dim=1).mean()

        # DEBUG: test what if we set uninformative but sparse uniform Dirichlet for non-anchors
        kl_divergence_c = torch.tensor([0.0]).to(self.device)
        anchor_indices = x_peri[:, 0] == 1
        na_indices = x_peri[:, 0] == 0
        if anchor_indices.sum() > 0:
            kl_divergence_c += kl(
                Dirichlet(qc_m[anchor_indices] * self.alpha),
                Dirichlet(pc_p[anchor_indices] * self.alpha)
            ).mean()
        if na_indices.sum() > 0 and self.reg_na:
            pc_na = self.pc_na[:na_indices.shape[0]]  # edge condition: last batch w/ shape < batch-size
            kl_divergence_c += kl(
                Dirichlet(qc_m[na_indices] * self.alpha),
                Dirichlet(pc_na[na_indices])
            ).mean()


        # Reconstruction term
        reconst_loss = -NegBinom(px_rate, torch.exp(px_r)).log_prob(x).sum(-1).mean()
        
        reconst_loss = reconst_loss.to(device)
        kl_divergence_u = kl_divergence_u.to(device)
        kl_divergence_z = kl_divergence_z.to(device)
        kl_divergence_c = kl_divergence_c.to(device)
        kl_divergence_n = kl_divergence_n.to(device)
        loss = reconst_loss + kl_divergence_u + kl_divergence_z + kl_divergence_c + kl_divergence_n 

        return (loss,
                reconst_loss,
                kl_divergence_u,
                kl_divergence_z,
                kl_divergence_c,
                kl_divergence_n
               )
    
    @property
    def px_r(self):
        return F.softplus(self._px_r) + self.eps


class AVAE_PoE(nn.Module):
    """ 
    Model design:
        p(x|z)=f(z)
        p(z|x)~N(0,1)
        q(z|x)~g(x)
    """

    def __init__(
        self,
        adata,
        gene_sig,
        patch_r,
        win_loglib,
        alpha_mul=50,
        batch_size=32,
        reg_nonanchors=True,
        device=torch.device('cuda' if torch.cuda.is_available() else 'cpu')
    ) -> None:
        """
        Auxiliary Variational AutoEncoder (AVAE) with Joint H&E inference
        - Core model for spatial deconvolution w/ H&E image integration

        Paramters
        ---------
        adata : sc.AnnData
            ST raw expression count (dim: [S, G])

        gene_sig : pd.DataFrame
            Signature gene sets for each annotated cell type

        patch_r : int
            Mini-patch size sampled around each spot from raw H&E image

        win_loglib : float
            Log-library size smoothed with neighboring spots

        alpha_mul : float (default=1e3)
            Multiplier of Dirichlet concentration parameter to control
            signature prior's confidence

        """
        super(AVAE_PoE, self).__init__()

        self.win_loglib = torch.Tensor(win_loglib)

        self.c_in = adata.shape[1]  # c_in : Num. input features (# input genes)
        self.c_bn = 10  # c_bn : latent number, numbers of bottle neck
        self.c_hidden = 256
        self.patch_r = patch_r
        self.c_kn = gene_sig.shape[1]
        self.eps = 1e-5  # for r.v. w/ numerical constraints
        self.alpha = torch.ones(self.c_kn) * alpha_mul
        self.alpha = self.alpha.to(device)
        
        
        self.reg_na = reg_nonanchors
        self.pc_na = torch.ones(batch_size, self.c_kn) * 0.1
        self.pc_na = self.pc_na.to(device)
        
        self.qs_logm = torch.nn.Parameter(torch.zeros(self.c_kn, self.c_bn), requires_grad=True)
        
        self.qu_m = torch.nn.Parameter(torch.randn(self.c_kn, self.c_bn), requires_grad=True)
        
        self.qu_logv = torch.nn.Parameter(torch.zeros(self.c_kn, self.c_bn), requires_grad=True)


        self.c_enc = nn.Sequential(
            nn.Linear(self.c_in, self.c_hidden, bias=True),
            nn.BatchNorm1d(self.c_hidden, momentum=0.01, eps=0.001),
            nn.ReLU()
        )

        self.c_enc_m = nn.Sequential(
            nn.Linear(self.c_hidden, self.c_kn, bias=True),
            nn.BatchNorm1d(self.c_kn, momentum=0.01, eps=0.001),
            nn.Softmax(dim=-1)
        )
        self.l_enc = nn.Sequential(
            nn.Linear(self.c_in, self.c_hidden, bias=True),
            nn.BatchNorm1d(self.c_hidden, momentum=0.01, eps=0.001),
            nn.ReLU(),
        )

        self.l_enc_m = nn.Linear(self.c_hidden, 1)
        self.l_enc_logv = nn.Linear(self.c_hidden, 1)

        # neural network f1 to get the z, p(z|x), f1(x,\phi_1)=[z_m,torch.exp(z_logv)]
        self.z_enc = nn.Sequential(
            nn.Linear(self.c_in, self.c_hidden, bias=True),
            nn.BatchNorm1d(self.c_hidden, momentum=0.01, eps=0.001),
            nn.ReLU(),
        )
        self.z_enc_m = nn.Linear(self.c_hidden, self.c_bn * self.c_kn)
        self.z_enc_logv = nn.Linear(self.c_hidden, self.c_bn * self.c_kn)

        # gene dispersion
        self.px_r = torch.nn.Parameter(torch.randn(self.c_in), requires_grad=True)

        # neural network g to get the x_m and x_v, p(x|z), g(z,\phi_3)=[x_m,x_v]
        self.px_hidden_decoder = nn.Sequential(
            nn.Linear(self.c_bn, self.c_hidden, bias=True),
            nn.ReLU(),
        )
        self.px_scale_decoder = nn.Sequential(
            nn.Linear(self.c_hidden, self.c_in),
            nn.Softmax(dim=-1)
        )

        self.px_r_poe = torch.nn.Parameter(torch.randn(self.c_in), requires_grad=True)

        self.img_l_enc = nn.Sequential(
            nn.Linear(self.patch_r * self.patch_r * 4 * 3, self.c_hidden, bias=True),
            nn.BatchNorm1d(self.c_hidden, momentum=0.01, eps=0.001),
            nn.ReLU(),
        )
        self.img_l_enc_m = nn.Linear(self.c_hidden, 1)
        self.img_l_enc_logv = nn.Linear(self.c_hidden, 1)

        self.img_c_enc = nn.Sequential(
            nn.Linear(self.patch_r * self.patch_r * 4 * 3, self.c_hidden, bias=True),  # flatten the images into 1D
            nn.BatchNorm1d(self.c_hidden, momentum=0.01, eps=0.001),
            nn.ReLU()
        )
        self.img_c_enc_m = nn.Sequential(
            nn.Linear(self.c_hidden, self.c_kn, bias=True),
            nn.BatchNorm1d(self.c_kn, momentum=0.01, eps=0.001),
            nn.Softmax(dim=-1)
        )

        self.imgVAE_z_enc = nn.Sequential(
            nn.Linear(self.patch_r * self.patch_r * 4 * 3, self.c_hidden, bias=True),
            nn.BatchNorm1d(self.c_hidden, momentum=0.01, eps=0.001),
            nn.ReLU(),
        )

        self.imgVAE_mu = nn.Linear(self.c_hidden, self.c_bn * self.c_kn)
        self.imgVAE_logvar = nn.Linear(self.c_hidden, self.c_bn * self.c_kn)

        self.imgVAE_z_fc = nn.Linear(self.c_bn, self.c_hidden)

        self.imgVAE_dec = nn.Sequential(nn.Linear(self.c_hidden, self.patch_r * self.patch_r * 4 * 3, bias=True),
                                        nn.BatchNorm1d(self.patch_r * self.patch_r * 4 * 3, momentum=0.01, eps=0.001),
                                        )

        # PoE
        #self.POE_z_fc = nn.Linear(self.c_bn, self.c_hidden)
        self.POE_z_fc = nn.Sequential(
            nn.Linear(self.c_bn, self.c_hidden, bias=True),
            nn.ReLU(),
        )

        self.POE_px_scale_decoder = nn.Sequential(
            nn.Linear(self.c_hidden, self.c_in),
            nn.ReLU()
        )

        self.POE_dec_img = nn.Sequential(
            nn.Linear(self.c_hidden, self.patch_r * self.patch_r * 4 * 3, bias=True),
            nn.BatchNorm1d(self.patch_r * self.patch_r * 4 * 3, momentum=0.01, eps=0.001),
            # nn.ReLU(),
        )
        
        self.img_qs_logm = torch.nn.Parameter(torch.zeros(self.c_kn, self.c_bn), requires_grad=True)
        
        self.img_qu_m = torch.nn.Parameter(torch.randn(self.c_kn, self.c_bn), requires_grad=True)
        
        self.img_qu_logv = torch.nn.Parameter(torch.zeros(self.c_kn, self.c_bn), requires_grad=True)

    def reparameterize(self, mu, log_var):
        """
        :param mu: mean from the encoder's latent space
        :param log_var: log variance from the encoder's latent space
        """
        std = torch.exp(0.5 * log_var)  # standard deviation
        eps = torch.randn_like(std)  # `randn_like` as we need the same size
        sample = mu + (eps * std)  # sampling
        return sample

    def inference(self, x):
        # TODO: Double-check gradient vanishing for qc_m, likely due to KL( q(c|x) || p(c) )
        # verify whether mul. w/ alpha for q(c|x)

        # l is inferred from logrithmized x
        x_n = torch.log1p(x)
        hidden = self.l_enc(x_n)
        ql_m = self.l_enc_m(hidden)
        ql_logv = self.l_enc_logv(hidden)
        ql = self.reparameterize(ql_m, ql_logv)

        x_n = torch.log1p(x)
        hidden = self.c_enc(x_n)
        qc_m = self.c_enc_m(hidden)
        qc = Dirichlet(self.alpha * qc_m + self.eps).rsample()[:, :, None]

        hidden = self.z_enc(x_n)
        
        
        qz_m_ct = self.z_enc_m(hidden).reshape([x_n.shape[0], self.c_kn, self.c_bn])
        qz_m_ct = qc * qz_m_ct
        qz_m = qz_m_ct.sum(axis=1)
        #qz_m = (qc * qz_m_ct).sum(axis=1)
        qz_logv_ct = self.z_enc_logv(hidden).reshape([x_n.shape[0], self.c_kn, self.c_bn])
        qz_logv_ct = (qc * qz_logv_ct)
        qz_logv = qz_logv_ct.sum(axis=1)
        qz = self.reparameterize(qz_m, qz_logv)
        #qz_logv = (qc * qz_logv_ct).sum(axis=1)
        
        qu_m = self.qu_m
        qu_logv = self.qu_logv
        qu = self.reparameterize(qu_m, qu_logv)

        #qz = self.reparameterize(qz_m, qz_logv)
        return dict(
            qc_m=qc_m,
            qc=qc,
            qz_m=qz_m,
            qz_m_ct=qz_m_ct,
            qz_logv=qz_logv,
            qz_logv_ct=qz_logv_ct,
            qz=qz,
            ql_m=ql_m,
            ql_logv=ql_logv,
            ql=ql,
            qu_m=qu_m,
            qu_logv=qu_logv,
            qu=qu,
            qs_logm=self.qs_logm,
            
        )

    def predict_imgVAE(self, x):
        # x = x * 255
        x = torch.log1p(x)

        hidden = self.img_l_enc(x)
        img_ql_m = self.img_l_enc_m(hidden)
        img_ql_logv = self.img_l_enc_logv(hidden)
        img_ql = self.reparameterize(img_ql_m, img_ql_logv)

        hidden = self.img_c_enc(x)
        img_qc_m = self.img_c_enc_m(hidden)
        img_qc = Dirichlet(self.alpha * img_qc_m + self.eps).rsample()[:, :, None]
        hidden = self.imgVAE_z_enc(x)
        
        
        img_qz_m_ct = self.imgVAE_mu(hidden).reshape([x.shape[0], self.c_kn, self.c_bn])
        # img_qz_m_ct = (img_qc * img_qz_m_ct)
        # img_qz_m = (img_qc * img_qz_m_ct).sum(axis=1)
        img_qz_m_ct = (img_qc * img_qz_m_ct)
        img_qz_m = img_qz_m_ct.sum(axis=1)

        img_qz_logv_ct = self.imgVAE_logvar(hidden).reshape([x.shape[0], self.c_kn, self.c_bn])
        # img_qz_logv_ct = (img_qc * img_qz_logv_ct)
        #img_qz_logv = (img_qc * img_qz_logv_ct).sum(axis=1)
        img_qz_logv_ct = (img_qc * img_qz_logv_ct)
        img_qz_logv = img_qz_logv_ct.sum(axis=1)
        img_qz = self.reparameterize(img_qz_m, img_qz_logv)

        #img_qz = self.reparameterize(img_qz_m, img_qz_logv)
        
        img_qu_m = self.img_qu_m
        img_qu_logv = self.img_qu_logv
        img_qu = self.reparameterize(img_qu_m, img_qu_logv)

        hidden = self.imgVAE_z_fc(img_qz)
        reconstruction = self.imgVAE_dec(hidden)

        return dict(reconstruction=reconstruction,
                    img_z_mu=img_qz_m,
                    img_z_logv=img_qz_logv,
                    img_qz_m_ct=img_qz_m_ct,
                    img_qz_logv_ct=img_qz_logv_ct,
                    img_qc=img_qc,
                    img_qc_m=img_qc_m,
                    img_ql_m=img_ql_m,
                    img_ql_logv=img_ql_logv,
                    img_ql=img_ql,
                    img_qu_m=img_qu_m,
                    img_qu_logv=img_qu_logv,
                    img_qu=img_qu,
                    img_qs_logm=self.img_qs_logm,
                    )

    def generative(
        self,
        inference_outputs,
        xs_k,
        img_path_outputs
    ):
        """
        xs_k : torch.Tensor
            Z-normed avg. gene exprs
        """
        qz = inference_outputs['qz']
        ql = inference_outputs['ql']
        ql_m = inference_outputs['ql_m']
        ql_logv = inference_outputs['ql_logv']
        img_ql = img_path_outputs['img_ql']
        img_ql_m = img_path_outputs['img_ql_m']
        img_ql_logv = img_path_outputs['img_ql_logv']

        hidden = self.px_hidden_decoder(qz)
        px_scale = self.px_scale_decoder(hidden)

        # TODO: summation in log space is valid for PoE, both `ql` & `img_ql` are on log space, add denominator: (prior var^-1 + inference var^-1)
        # TODO: Verify DENOMINATOR (reference from PoE paper): PoE page 4
        ql_j = ( ql_m/torch.exp(ql_logv) + img_ql_m/torch.exp(img_ql_logv) ) / ( 1/torch.exp(ql_logv) + 1/torch.exp(img_ql_logv) )
        
        self.px_rate = torch.exp(ql) * px_scale + self.eps
        
        pc_p = xs_k + self.eps#

        return dict(
            px_rate=self.px_rate,
            px_r=self.px_r,
            pc_p=pc_p,
            xs_k=xs_k,

            # DEBUG: save for numerical stability checks
            img_ql=img_ql,
            px_scale=px_scale,
        )

    def predictor_POE(
        self,
        inference_outputs,
        exp_path_outputs,
        img_path_outputs,
    ):

        mu_img = img_path_outputs['img_z_mu']
        logvar_img = img_path_outputs['img_z_logv']

        mu_exp = inference_outputs['qz_m']
        logvar_exp = inference_outputs['qz_logv']
        ql = inference_outputs['ql']

        batch, _ = mu_exp.shape

        var_poe = torch.div(1.,
                            1 +
                            torch.div(1., torch.exp(logvar_exp)) +
                            torch.div(1., torch.exp(logvar_img))
                            )

        mu_poe = var_poe * (0 +
                            mu_exp * torch.div(1., torch.exp(logvar_exp) + self.eps) +
                            mu_img * torch.div(1., torch.exp(logvar_img) + self.eps)
                            )

        z = self.reparameterize(mu_poe, torch.log(var_poe + 0.001))

        hidden = self.POE_z_fc(z)

        px_scale_rna = self.POE_px_scale_decoder(hidden)

        px_rate_poe = torch.exp(ql) * px_scale_rna
        px_r_poe = self.px_r_poe
        # reconstruction_rna_peri =  self.POE_dec_rna(torch.cat((x_peri,x_peri_sig),1))

        reconstruction_img = self.POE_dec_img(hidden)

        return dict(px_rate_poe=px_rate_poe,
                    px_r_poe=px_r_poe,
                    reconstruction_img=reconstruction_img,
                    mu_poe=mu_poe,
                    var_poe=torch.log(var_poe + 0.001)
                    )

    def get_loss(
        self,
        generative_outputs,
        inference_outputs,
        img_path_outputs,
        poe_path_outputs,
        x,
        x_peri,
        library,
        adata_img,
        device
    ):

        beta = 0.001
        alpha_c = 5

        qc_m = inference_outputs["qc_m"]
        qc = inference_outputs["qc"]
        
        qs_logm = self.qs_logm
        
        qu = inference_outputs["qu"]
        qu_m = inference_outputs["qu_m"]
        qu_logv = inference_outputs["qu_logv"]

        qz_m = inference_outputs["qz_m"]
        qz_logv = inference_outputs["qz_logv"]
        #qz = inference_outputs["qz"]

        ql_m = inference_outputs["ql_m"]
        ql_logv = inference_outputs['ql_logv']
        ql = inference_outputs['ql']

        px_rate = generative_outputs["px_rate"]
        px_r = generative_outputs["px_r"]
        pc_p = generative_outputs["pc_p"]

        px_rate_poe = poe_path_outputs['px_rate_poe']
        px_r_poe = poe_path_outputs['px_r_poe']
        recon_poe_img = poe_path_outputs['reconstruction_img']
        logvar_poe = poe_path_outputs['var_poe']
        mu_poe = poe_path_outputs['mu_poe']

        criterion = nn.MSELoss(reduction='sum')
        reconst_loss_poe_rna = -NegBinom(px_rate_poe, torch.exp(px_r_poe)).log_prob(x).sum(-1).mean()

        bce_loss_poe_img = criterion(recon_poe_img, adata_img)

        Loss_IBJ = (torch.sum(reconst_loss_poe_rna) + bce_loss_poe_img) + \
                   beta * (-0.5 * torch.sum(1 + logvar_poe - mu_poe.pow(2) - logvar_poe.exp()))
        
        kl_divergence_u = kl(
            Normal(qu_m, torch.exp(qu_logv / 2)),
            Normal(torch.zeros_like(qu_m), torch.ones_like(qu_m)*10)
        ).sum(dim=1).mean()
        
        
        mean_pz = (qu.unsqueeze(0) * qc).sum(axis=1)
        std_pz = (torch.exp(qs_logm / 2).unsqueeze(0) * qc).sum(axis=1)
        #mean = torch.zeros_like(qz_m)
        #scale = torch.ones_like(qz_logv)

        kl_divergence_z = kl(
            Normal(qz_m, torch.exp(qz_logv / 2)),
            Normal(mean_pz, std_pz)
        ).sum(dim=1).mean()

        # Note: here library is the smoothed, log-lib from observations
        kl_divergence_n = kl(
            Normal(ql_m, torch.exp(ql_logv / 2)),
            Normal(library, torch.ones_like(ql))
        ).sum(dim=1).mean()

        # Only calc. kl divergence for `c` on anchor spots
        
        kl_divergence_c = torch.tensor([0.0]).to(device)
        anchor_indices = x_peri[:, 0] == 1
        na_indices = x_peri[:, 0] == 0
        if anchor_indices.sum() > 0:
            kl_divergence_c += kl(
                Dirichlet(qc_m[anchor_indices] * self.alpha),
                Dirichlet(pc_p[anchor_indices] * self.alpha)
            ).mean()
        if na_indices.sum() > 0 and self.reg_na:
            pc_na = self.pc_na[:na_indices.shape[0]]  # edge condition: last batch w/ shape < batch-size
            kl_divergence_c += kl(
                Dirichlet(qc_m[na_indices] * self.alpha),
                Dirichlet(pc_na[na_indices])
            ).mean()

        reconst_loss = -NegBinom(px_rate, torch.exp(px_r)).log_prob(x).sum(-1).mean()
        
        

        loss_exp = reconst_loss.to(device) + kl_divergence_u.to(device)  + kl_divergence_z.to(device) + kl_divergence_c.to(device) + kl_divergence_n.to(device)

        ## loss for images
        img_z_mu = img_path_outputs['img_z_mu']
        img_z_logv = img_path_outputs['img_z_logv']
        recon_img = img_path_outputs['reconstruction']
        img_qc = img_path_outputs['img_qc']
        img_ql = img_path_outputs['img_ql']
        img_ql_m = img_path_outputs['img_ql_m']
        img_ql_logv = img_path_outputs['img_ql_logv']
        img_qc_m = img_path_outputs['img_qc_m']
        
        img_qs_logm = self.img_qs_logm
        img_qu = img_path_outputs["img_qu"]
        img_qu_m = img_path_outputs["img_qu_m"]
        img_qu_logv = img_path_outputs["img_qu_logv"]
        
        kl_divergence_u_img = kl(
            Normal(img_qu_m, torch.exp(img_qu_logv / 2)),
            Normal(torch.zeros_like(img_qu_m), torch.ones_like(img_qu_m))
        ).sum(dim=1).mean()
        
        img_mean_pz = (img_qu.unsqueeze(0) * img_qc).sum(axis=1)
        img_std_pz = (torch.exp(img_qs_logm / 2).unsqueeze(0) * img_qc).sum(axis=1)
        
        kl_divergence_z_img = kl(Normal(img_z_mu, torch.sqrt(torch.exp(img_z_logv/2))), Normal(img_mean_pz, img_std_pz)).sum(
            dim=1
        ).mean()

        kl_divergence_n_img = kl(
            Normal(img_ql_m, torch.sqrt(torch.exp(img_ql_logv/2))),
            Normal(library, torch.ones_like(ql))
        ).sum(dim=1).mean()
        
        kl_divergence_c_img = torch.tensor([0.0]).to(device)
        
        if anchor_indices.sum() > 0:
            kl_divergence_c_img += kl(
                Dirichlet(img_qc_m[anchor_indices] * self.alpha),
                Dirichlet(pc_p[anchor_indices] * self.alpha)
            ).mean()
        if na_indices.sum() > 0 and self.reg_na:
            pc_na = self.pc_na[:na_indices.shape[0]]  # edge condition: last batch w/ shape < batch-size
            kl_divergence_c_img += kl(
                Dirichlet(img_qc_m[na_indices] * self.alpha),
                Dirichlet(pc_na[na_indices])
            ).mean()

        
        bce_loss_img = criterion(recon_img, adata_img)
        
        bce_loss_img = bce_loss_img.to(device)
        kl_divergence_z_img = kl_divergence_z_img.to(device)
        kl_divergence_n_img = kl_divergence_n_img.to(device)
        kl_divergence_c_img = kl_divergence_c_img.to(device)
        kl_divergence_u_img = kl_divergence_u_img.to(device)

        loss_img = torch.sum(bce_loss_img + kl_divergence_z_img + kl_divergence_n_img + kl_divergence_c_img + kl_divergence_u_img)

        Loss_IBM = (loss_exp + loss_img)
        loss = Loss_IBJ + alpha_c * Loss_IBM
        


        return (loss,
                reconst_loss,
                kl_divergence_u,
                kl_divergence_z,
                kl_divergence_c,
                kl_divergence_n
                )
    
    @property
    def px_r(self):
        return F.softplus(self._px_r) + self.eps



def valid_model(model):
    
    model.eval()

    x_valid = torch.Tensor(np.array(adata_sample_filter.to_df()))
    x_valid = x_valid.to(device)
    gene_sig_exp_valid = torch.Tensor(np.array(gene_sig_exp_m)).to(device)
    #library = torch.log(x_valid.sum(1)).unsqueeze(1)

    inference_outputs =  model.inference(x_valid)
    generative_outputs = model.generative(inference_outputs, gene_sig_exp_valid)

    qz_m = inference_outputs["qz_m"].detach().numpy()
    qc_m = inference_outputs["qc_m"].detach().numpy()
    qc = inference_outputs["qc"].detach().numpy()
    qz_logv = inference_outputs["qz_logv"].detach().numpy()
    qz = inference_outputs["qz"].detach().numpy()
    px_r = generative_outputs["px_r"].detach().numpy()
    pc_p = generative_outputs["pc_p"].detach().numpy()
    px_rate = generative_outputs["px_rate"].detach().numpy()
    ql = inference_outputs["ql"].detach().numpy()
    ql_m = inference_outputs["ql_m"].detach().numpy()
    px = NegBinom(generative_outputs["px_rate"], torch.exp(generative_outputs["px_r"])).sample().detach().numpy()   

    corr_map_qcm = np.zeros([3,3])
    #corr_map_genesig = np.zeros([3,3])
    #for i in range(3):
    #    for j in range(3):
    #        corr_map_qcm[i,j], _ = pearsonr(qc_m[:,i], proportions.iloc[:,j])
            #corr_map_genesig[i,j], _ = pearsonr(gene_sig_exp_m.iloc[:,i], proportions.iloc[:,j])
    

    return 1/3*(corr_map_qcm[0,0]+corr_map_qcm[1,1]+corr_map_qcm[2,2])


def train(
    model,
    dataloader,
    device,
    optimizer,
):
    model.train()
    
    running_loss = 0.0
    running_u = 0.0
    running_z = 0.0
    running_c = 0.0
    running_n = 0.0
    running_reconst = 0.0
    counter = 0
    corr_list = []
    for i, (x, xs_k, x_peri, library_i) in enumerate(dataloader):
        
        counter += 1
        x = x.float()
        x = x.to(device)
        xs_k = xs_k.to(device)
        x_peri = x_peri.to(device)
        library_i = library_i.to(device)
        inference_outputs = model.inference(x)

        generative_outputs = model.generative(inference_outputs, xs_k, x_peri)

        (loss,
         reconst_loss,
         kl_divergence_u,
         kl_divergence_z,
         kl_divergence_c,
         kl_divergence_n
        ) = model.get_loss(generative_outputs,
                           inference_outputs,                                           
                           x,
                           x_peri,
                           library_i,
                           device
                       )
        
        optimizer.zero_grad()
        
        # Check for NaNs
        if torch.isnan(loss) or any(torch.isnan(p).any() for p in model.parameters()):
            LOGGER.warning('NaNs detected in model parameters, Skipping current epoch...')
            continue
        
        loss.backward()
        optimizer.step()
        
        running_loss += loss.item()
        running_reconst +=reconst_loss.item()
        running_u +=kl_divergence_u.item()
        running_z +=kl_divergence_z.item()
        running_c +=kl_divergence_c.item()
        running_n +=kl_divergence_n.item()    

    train_loss = running_loss / counter
    train_reconst = running_reconst / counter
    train_u = running_u / counter
    train_z = running_z / counter
    train_c = running_c / counter
    train_n = running_n / counter

    return train_loss, train_reconst, train_u, train_z, train_c, train_n, corr_list


def train_poe(
    model,
    dataloader,
    device,
    optimizer,
):
    # TODO: add `u` in PoE integration 
    
    model.train()

    running_loss = 0.0
    running_z = 0.0
    running_c = 0.0
    running_n = 0.0
    running_u = 0.0
    running_reconst = 0.0
    counter = 0
    corr_list = []
    for i, (x,
            x_peri,
            library_i,
            adata_img,
            data_loc,
            xs_k,
            ) in enumerate(dataloader):
        counter += 1
        x = x.float()
        x = x.to(device)
        x_peri = x_peri.to(device)
        library_i = library_i.to(device)
        xs_k = xs_k.to(device)

        mini_batch, _ = x.shape
        adata_img = adata_img.reshape(mini_batch, -1).float()
        adata_img = adata_img / 255
        adata_img = adata_img.to(device)

        # gene expression, 1D data
        inference_outputs = model.inference(x)

        # image, 2D data
        img_path_outputs = model.predict_imgVAE(adata_img)

        generative_outputs = model.generative(inference_outputs, xs_k, img_path_outputs)

        # POE
        poe_path_outputs = model.predictor_POE(inference_outputs,
                                               generative_outputs,
                                               img_path_outputs
                                               )

        (loss,
         reconst_loss,
         kl_divergence_u,
         kl_divergence_z,
         kl_divergence_c,
         kl_divergence_n
         ) = model.get_loss(generative_outputs,
                            inference_outputs,
                            img_path_outputs,
                            poe_path_outputs,
                            x,
                            x_peri,
                            library_i,
                            adata_img,
                            device
                            )

        optimizer.zero_grad()
        loss.backward()

        running_loss += loss.item()
        running_reconst += reconst_loss.item()
        running_z += kl_divergence_z.item()
        running_c += kl_divergence_c.item()
        running_n += kl_divergence_n.item()
        running_u += kl_divergence_u.item()

        optimizer.step()

        # corr_list.append(valid_model(model))

    train_loss = running_loss / counter
    train_reconst = running_reconst / counter
    #train_u = 0  # TMP, to be deleted after updating PoE model with u->c->z->x
    train_z = running_z / counter
    train_c = running_c / counter
    train_n = running_n / counter
    train_u = running_u / counter

    return train_loss, train_reconst, train_u, train_z, train_c, train_n, corr_list


# Reference:
# https://github.com/YosefLab/scvi-tools/blob/master/scvi/distributions/_negative_binomial.py
class NegBinom(Distribution):
    """
    Gamma-Poisson mixture approximation of Negative Binomial(mean, dispersion)

    lambda ~ Gamma(mu, theta)
    x ~ Poisson(lambda)
    """
    arg_constraints = {
        'mu': constraints.greater_than_eq(0),
        'theta': constraints.greater_than_eq(0),
    }
    support = constraints.nonnegative_integer

    def __init__(self, mu, theta, eps=1e-10):
        """
        Parameters
        ----------
        mu : torch.Tensor
            mean of NegBinom. distribution
            shape - [# genes,]

        theta : torch.Tensor
            dispersion of NegBinom. distribution
            shape - [# genes,]
        """
        self.mu = mu
        self.theta = theta
        self.eps = eps
        super(NegBinom, self).__init__(validate_args=True)

    def sample(self):
        lambdas = Gamma(
            concentration=self.theta+self.eps,
            rate=(self.theta+self.eps) / (self.mu+self.eps),
        ).rsample()

        x = Poisson(lambdas).sample()

        return x

    def log_prob(self, x):
        """log-likelihood"""
        ll = torch.lgamma(x + self.theta) - \
             torch.lgamma(x + 1) - \
             torch.lgamma(self.theta) + \
             self.theta * (torch.log(self.theta + self.eps) - torch.log(self.theta + self.mu + self.eps)) + \
             x * (torch.log(self.mu + self.eps) - torch.log(self.theta + self.mu + self.eps))

        return ll
    
    
def model_eval(
    model,
    adata,
    visium_args,
    poe=False,
    device=torch.device('cpu')
):
    model.eval()
    model = model.to(device)

    x_in = torch.Tensor(adata.to_df().values).to(device)
    sig_means = torch.Tensor(visium_args.sig_mean_norm.values).to(device)
    anchor_idx = torch.Tensor(visium_args.pure_idx).to(device)

    with torch.no_grad():
        inference_outputs = model.inference(x_in)
        if poe:
            img_in = torch.Tensor(visium_args.get_img_patches()).float().to(device)
            img_outputs = model.predict_imgVAE(img_in)
            generative_outputs = model.generative(inference_outputs, sig_means, img_outputs)
        else:
            generative_outputs = model.generative(inference_outputs, sig_means, anchor_idx)

    try:
        px = NegBinom(
            mu=generative_outputs["px_rate"],
            theta=torch.exp(generative_outputs["px_r"])
        ).sample().detach().cpu().numpy()
        adata.obsm['px'] = px
    except ValueError as ve:
        LOGGER.warning('Invalid Gamma distribution parameters `px_rate` or `px_r`, unable to sample inferred p(x | z)')

    # Save inference & generative outputs in adata
    for rv in inference_outputs.keys():
        val = inference_outputs[rv].detach().cpu().numpy().squeeze()
        if "qu" not in rv and "qs" not in rv:
            adata.obsm[rv] = val
        else:
            adata.uns[rv] = val

    for rv in generative_outputs.keys():
        try:
            if rv == 'px_r' or rv == 'reconstruction':  # Posterior avg. znorm signature means
                val = generative_outputs[rv].data.detach().cpu().numpy().squeeze()
                adata.varm[rv] = val
            else:
                val = generative_outputs[rv].data.detach().cpu().numpy().squeeze()
                adata.obsm[rv] = val
        except:
            print("rv: {} can't be stored".format(rv))

    return inference_outputs, generative_outputs


def model_ct_exp(
    model,
    adata,
    visium_args,
    poe=False,
    device=torch.device('cpu')
):
    """
    Obtain predicted cell-type specific expression in each spot
    """
    model.eval()
    model = model.to(device)
    pred_exprs = {}
    
    for ct_idx, cell_type in enumerate(adata.uns['cell_types']):
        model.eval()

        x_in = torch.Tensor(adata.to_df().values).to(device)
        sig_means = torch.Tensor(visium_args.sig_mean_norm.values).to(device)
        anchor_idx = torch.Tensor(visium_args.pure_idx).to(device)

        # Get inference outputs
        inference_outputs = model.inference(x_in)
        inference_outputs['qz'] = inference_outputs['qz_m_ct'][:, ct_idx, :]

        # Get generative outputs
        if poe:
            img_outputs = model.predict_imgVAE(
                torch.Tensor(
                    visium_args.get_img_patches()
                ).float().to(device)
            )
            generative_outputs = model.generative(inference_outputs, sig_means, img_outputs)
        else:
            generative_outputs = model.generative(inference_outputs, sig_means, anchor_idx)

        px = NegBinom(
            mu=generative_outputs["px_rate"],
            theta=torch.exp(generative_outputs["px_r"])
        ).sample()
        px = px.detach().cpu().numpy()

        # Save results in adata.obsm
        px_df = pd.DataFrame(px, index=adata.obs_names, columns=adata.var_names)
        pred_exprs[cell_type] = px_df
        adata.obsm[cell_type + '_inferred_exprs'] = px

    return pred_exprs<|MERGE_RESOLUTION|>--- conflicted
+++ resolved
@@ -83,12 +83,7 @@
         # DEBUG: set up non-informative, sparse Dirichlet prior for non-anchors
         # test whether to regularize non-anchors
         self.reg_na = reg_nonanchors
-<<<<<<< HEAD
-        self.pc_na = torch.ones(batch_size, self.c_kn) * 0.1
-=======
-        self.pc_na = torch.ones(batch_size, self.c_kn) * test_prior # test_prior = 0.2
-
->>>>>>> 66061d79
+        self.pc_na = torch.ones(batch_size, self.c_kn) * test_prior
         self.pc_na = self.pc_na.to(device)
         
         self.qs_logm = torch.nn.Parameter(torch.zeros(self.c_kn, self.c_bn), requires_grad=True)
