--- conflicted
+++ resolved
@@ -15,10 +15,7 @@
 
 
 class ArchetypalAnalysis:
-<<<<<<< HEAD
-=======
     # Todo: add assertion that input `adata` should be raw counts to ensure math assumptions
->>>>>>> 078aede2
     def __init__(
         self,
         adata_orig,
@@ -199,11 +196,7 @@
 
         indices = self.major_idx if major else np.arange(self.archetype.shape[0])
         x_concat = np.vstack([self.count, self.archetype])
-<<<<<<< HEAD
         nbrs = self._get_knns(x_concat, n_nbrs=self.n_neighbors, indices=self.n_spots+indices)
-=======
-        nbrs = self._get_knns(x_concat, self.n_spots+indices)
->>>>>>> 078aede2
         self.arche_df = pd.DataFrame({
             'arch_{}'.format(idx): g
             for (idx, g) in zip(indices, nbrs)
